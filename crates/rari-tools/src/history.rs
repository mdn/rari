--- conflicted
+++ resolved
@@ -8,12 +8,6 @@
 use rari_types::globals::{content_root, content_translated_root};
 use rari_types::HistoryEntry;
 
-<<<<<<< HEAD
-use crate::git::exec_git;
-
-pub fn gather_history() -> BTreeMap<PathBuf, HistoryEntry> {
-    modification_times()
-=======
 use crate::error::ToolError;
 use crate::git::exec_git;
 
@@ -28,7 +22,6 @@
         handle.join().expect("Unable to join history thread.");
     }
     Ok(())
->>>>>>> 149e313b
 }
 
 fn modification_times(path: &Path) -> Result<(), ToolError> {
