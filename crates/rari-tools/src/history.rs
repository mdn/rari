--- conflicted
+++ resolved
@@ -8,13 +8,8 @@
 use rari_types::globals::{content_root, content_translated_root};
 use rari_types::HistoryEntry;
 
-<<<<<<< HEAD
+use crate::error::ToolError;
 use crate::git::exec_git;
-
-pub fn gather_history() -> BTreeMap<PathBuf, HistoryEntry> {
-    modification_times()
-=======
-use crate::error::ToolError;
 
 pub fn gather_history() -> Result<(), ToolError> {
     let hanlde = content_translated_root().map(|translated_root| {
@@ -27,7 +22,6 @@
         handle.join().expect("Unable to join history thread.");
     }
     Ok(())
->>>>>>> 7821bd20
 }
 
 fn modification_times(path: &Path) -> Result<(), ToolError> {
