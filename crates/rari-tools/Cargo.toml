[package]
name = "rari-tools"
version = "0.0.8"
edition.workspace = true
authors.workspace = true
license.workspace = true
rust-version.workspace = true

[dependencies]
rari-types.workspace = true
rari-utils.workspace = true
rari-doc.workspace = true
thiserror.workspace = true
serde.workspace = true
serde_json.workspace = true
chrono.workspace = true
tracing.workspace = true
concat-in-place.workspace = true
reqwest.workspace = true

console = "0"
dialoguer = "0"
csv = "1"

<<<<<<< HEAD
[target.'cfg(not(target_arch = "wasm32"))'.dependencies]
reqwest = { version = "0.12", default-features = false, features = [
  "blocking",
  "json",
  "rustls-tls",
  "gzip",
] }

[target.'cfg(target_arch = "wasm32")'.dependencies]
reqwest = { version = "0.12", default-features = false, features = [
  "json",
  "gzip",
] }
=======
>>>>>>> e1721d17

[dev-dependencies]
rari-types = { workspace = true, features = ["testing"] }<|MERGE_RESOLUTION|>--- conflicted
+++ resolved
@@ -22,22 +22,6 @@
 dialoguer = "0"
 csv = "1"
 
-<<<<<<< HEAD
-[target.'cfg(not(target_arch = "wasm32"))'.dependencies]
-reqwest = { version = "0.12", default-features = false, features = [
-  "blocking",
-  "json",
-  "rustls-tls",
-  "gzip",
-] }
-
-[target.'cfg(target_arch = "wasm32")'.dependencies]
-reqwest = { version = "0.12", default-features = false, features = [
-  "json",
-  "gzip",
-] }
-=======
->>>>>>> e1721d17
 
 [dev-dependencies]
 rari-types = { workspace = true, features = ["testing"] }