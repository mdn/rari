--- conflicted
+++ resolved
@@ -7,20 +7,10 @@
 rust-version.workspace = true
 
 [dependencies]
-<<<<<<< HEAD
-rari-utils = { path = "../rari-utils" }
-thiserror = "1"
-serde = { version = "1", features = ["derive"] }
-serde_json = { version = "1", features = ["preserve_order"] }
-url = { version = "2", features = ["serde"] }
-chrono = { version = "0.4", features = ["serde"] }
-indexmap = { version = "2", features = ["serde"] }
-=======
 rari-utils.workspace = true
 thiserror.workspace = true
 serde.workspace = true
 serde_json.workspace = true
 url.workspace = true
 chrono.workspace = true
-indexmap.workspace = true
->>>>>>> 50981f25
+indexmap.workspace = true