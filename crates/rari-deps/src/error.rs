use thiserror::Error;

#[derive(Debug, Error)]
pub enum DepsError {
    #[error(transparent)]
    JsonError(#[from] serde_json::Error),
    #[error(transparent)]
    IoError(#[from] std::io::Error),
    #[error(transparent)]
    RariIoError(#[from] rari_utils::error::RariIoError),
    #[error(transparent)]
    FetchError(#[from] reqwest::Error),
    #[error(transparent)]
    HeaderError(#[from] reqwest::header::ToStrError),
    #[error("no version for webref")]
    WebRefMissingVersionError,
    #[error("no tarball for webref")]
    WebRefMissingTarballError,
    #[error("Invalid github version")]
    InvalidGitHubVersion,
    #[error("Invalid github version")]
    VersionNotFound,
    #[error("Invalid url: {0}")]
    UrlError(#[from] url::ParseError),
<<<<<<< HEAD
    #[error("Version key not found in package.json")]
    PackageVersionNotFound,
    #[error("Version from package.json could not be parsed")]
    PackageVersionParseError,
=======
    #[error("GitHub error: {0}")]
    GithubError(String),
>>>>>>> 9cc65104
}<|MERGE_RESOLUTION|>--- conflicted
+++ resolved
@@ -22,13 +22,10 @@
     VersionNotFound,
     #[error("Invalid url: {0}")]
     UrlError(#[from] url::ParseError),
-<<<<<<< HEAD
     #[error("Version key not found in package.json")]
     PackageVersionNotFound,
     #[error("Version from package.json could not be parsed")]
     PackageVersionParseError,
-=======
     #[error("GitHub error: {0}")]
     GithubError(String),
->>>>>>> 9cc65104
 }