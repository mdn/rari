use std::collections::BTreeMap;
use std::fs;
use std::path::Path;

use css_syntax_types::{BrowserSpec, Css, SpecLink};
use rari_types::globals::deps;
use rari_utils::io::read_to_string;
use semver::VersionReq;
use serde_json::Value;
use url::Url;

use crate::error::DepsError;
use crate::npm::get_package;

fn normalize_name(name: &str) -> String {
    name.trim_start_matches('<')
        .trim_end_matches('>')
        .to_string()
}

fn by_name(values: Vec<Value>) -> BTreeMap<String, Value> {
    values
        .into_iter()
        .map(|mut value| {
            let name = normalize_name(value["name"].as_str().unwrap());

            // Recursively process nested descriptors
            if value["descriptors"].is_array() {
                let descriptors =
                    by_name(serde_json::from_value(value["descriptors"].take()).unwrap());
                value["descriptors"] = serde_json::to_value(descriptors).unwrap();
            }

            // Recursively process nested values (for compatibility with nested structures)
            if value["values"].is_array() {
                let values = by_name(serde_json::from_value(value["values"].take()).unwrap());
                value["values"] = serde_json::to_value(values).unwrap();
            }

            (name, value)
        })
        .collect()
}

// Add href_title fields based on browser specs mapping
fn enrich_with_specs(data: &mut Value, url_to_title: &BTreeMap<String, String>) {
    match data {
        Value::Object(obj) => {
            // If this object has an href or url field, create a specs field

            let url_field = obj.get("href").or_else(|| obj.get("url"));
            let field_name = if obj.contains_key("href") {
                "href"
            } else {
                "url"
            };

            if let Some(href_val) = url_field {
                if let Some(href_str) = href_val.as_str() {
                    if let Ok(url) = Url::parse(href_str) {
                        let mut url_without_fragment = url.clone();
                        url_without_fragment.set_fragment(None);
                        let title = url_to_title
                            .get(url_without_fragment.as_str())
                            .cloned()
                            .unwrap_or_else(|| "CSS Specification".to_string());

                        let spec = SpecLink { title, url };
                        obj.insert("specLink".to_string(), serde_json::to_value(spec).unwrap());
                    }
                }
                obj.remove(field_name);
            }

            // Recursively process all nested values, but skip spec_link fields to avoid infinite loops
            for (key, value) in obj.iter_mut() {
                if key != "specLink" {
                    enrich_with_specs(value, url_to_title);
                }
            }
        }
        Value::Array(arr) => {
            // Recursively process array elements
            for item in arr {
                enrich_with_specs(item, url_to_title);
            }
        }
        _ => {}
    }
}

fn transform(folder: &Path, url_to_title: &BTreeMap<String, String>) -> Result<Css, DepsError> {
    // Read the single css.json file (v7+ format)
    let css_json_path = folder.join("package").join("css.json");
    let text = read_to_string(&css_json_path)?;
    let mut data: Value = serde_json::from_str(&text)?;

    if data["properties"].is_array() {
        data["properties"] = serde_json::to_value(by_name(
            serde_json::from_value(data["properties"].take()).unwrap_or_default(),
        ))?;
    }

    if data["selectors"].is_array() {
        data["selectors"] = serde_json::to_value(by_name(
            serde_json::from_value(data["selectors"].take()).unwrap_or_default(),
        ))?;
    }

    if data["atrules"].is_array() {
        data["atrules"] = serde_json::to_value(by_name(
            serde_json::from_value(data["atrules"].take()).unwrap_or_default(),
        ))?;
    }

    if data["functions"].is_array() {
        data["functions"] = serde_json::to_value(by_name(
            serde_json::from_value(data["functions"].take()).unwrap_or_default(),
        ))?;
    }

    if data["types"].is_array() {
        data["types"] = serde_json::to_value(by_name(
            serde_json::from_value(data["types"].take()).unwrap_or_default(),
        ))?;
    }

    // Enrich all items with href_title fields
    enrich_with_specs(&mut data, url_to_title);

    let result = serde_json::from_value(data)?;
    Ok(result)
}

fn process_browser_specs(folder: &Path) -> Result<BTreeMap<String, String>, DepsError> {
    let index_json_path = folder.join("package").join("index.json");
    let text = read_to_string(&index_json_path)?;
    let specs: Vec<BrowserSpec> = serde_json::from_str(&text)?;

    let mut url_to_title = BTreeMap::new();

    for spec in specs {
        // Add the main spec URL
        url_to_title.insert(spec.url.clone(), spec.title.clone());

        // Also add nightly URL if available
        if let Some(nightly) = &spec.nightly {
            url_to_title.insert(nightly.url.clone(), spec.title.clone());
        }

        // Also add release URL if different from main URL
        if let Some(release) = &spec.release {
            if release.url != spec.url {
                url_to_title.insert(release.url.clone(), spec.title.clone());
            }
        }

        // Add series URLs if different
        if let Some(release_url) = spec.series.release_url {
            if release_url != spec.url {
                url_to_title.insert(release_url.clone(), spec.title.clone());
            }
        }

        if let Some(nightly_url) = &spec.series.nightly_url {
            if Some(nightly_url) != spec.nightly.as_ref().map(|n| &n.url) {
                url_to_title.insert(nightly_url.clone(), spec.title.clone());
            }
        }
    }

    Ok(url_to_title)
}

// Since version 7.x of webref-css, there is no link title information available (under `specs` key in the 6.x series)
// As a workaround, we use a link->title mapping extracted from the `browser-specs` package.
pub fn update_webref_css(base_path: &Path) -> Result<(), DepsError> {
<<<<<<< HEAD
    let url_to_title = if let Some(browser_specs_path) =
        get_package("browser-specs", &deps().browser_specs, base_path)?
    {
        let url_titles_dest_path = browser_specs_path.join("url-titles.json");
        let browser_specs = process_browser_specs(&browser_specs_path)?;

        // Write out the browser specs mapping
        fs::write(
            &url_titles_dest_path,
            serde_json::to_string(&browser_specs)?,
        )?;

        browser_specs
    } else {
        let json_path = base_path.join("browser-specs").join("url-titles.json");

        if let Ok(existing_browser_specs) = fs::read_to_string(json_path) {
            let browser_specs: BTreeMap<String, String> =
                serde_json::from_str(&existing_browser_specs)?;
            browser_specs
        } else {
            tracing::warn!(
                "could not read url-titles.json, link title fields will not be populated"
            );
            BTreeMap::new()
        }
    };

    // Process the CSS data with the URL-to-title map passed in.
    if let Some(package_path) = get_package("@webref/css", &deps().webref_css, base_path)? {
        let webref_css = transform(&package_path, &url_to_title)?;
=======
    if let Some(package_path) = get_package(
        "@webref/css",
        &deps()
            .webref_css
            .clone()
            .or_else(|| Some(VersionReq::parse(">=6.0.0, <7.0.0").unwrap())),
        base_path,
    )? {
>>>>>>> 9cc65104
        let webref_css_dest_path = package_path.join("webref_css.json");
        fs::write(webref_css_dest_path, serde_json::to_string(&webref_css)?)?;
    }

    Ok(())
}

#[cfg(test)]
mod test {
    use std::path::PathBuf;

    use super::*;

    fn url_titles_map(json_path: &PathBuf) -> BTreeMap<String, String> {
        if let Ok(existing_browser_specs) = fs::read_to_string(json_path) {
            let ret: BTreeMap<String, String> =
                serde_json::from_str(&existing_browser_specs).unwrap();
            ret
        } else {
            println!("could not read url-titles.json, link title fields will not be populated");
            BTreeMap::new()
        }
    }

    #[test]
    fn test_transform() {
        let url_to_title = url_titles_map(&PathBuf::from("test/url-titles.json"));
        // println!("url_to_title: {:#?}", url_to_title);
        let input_path = PathBuf::from("test");
        let _webref_css = transform(&input_path, &url_to_title).unwrap();
    }
}<|MERGE_RESOLUTION|>--- conflicted
+++ resolved
@@ -175,7 +175,6 @@
 // Since version 7.x of webref-css, there is no link title information available (under `specs` key in the 6.x series)
 // As a workaround, we use a link->title mapping extracted from the `browser-specs` package.
 pub fn update_webref_css(base_path: &Path) -> Result<(), DepsError> {
-<<<<<<< HEAD
     let url_to_title = if let Some(browser_specs_path) =
         get_package("browser-specs", &deps().browser_specs, base_path)?
     {
@@ -207,16 +206,6 @@
     // Process the CSS data with the URL-to-title map passed in.
     if let Some(package_path) = get_package("@webref/css", &deps().webref_css, base_path)? {
         let webref_css = transform(&package_path, &url_to_title)?;
-=======
-    if let Some(package_path) = get_package(
-        "@webref/css",
-        &deps()
-            .webref_css
-            .clone()
-            .or_else(|| Some(VersionReq::parse(">=6.0.0, <7.0.0").unwrap())),
-        base_path,
-    )? {
->>>>>>> 9cc65104
         let webref_css_dest_path = package_path.join("webref_css.json");
         fs::write(webref_css_dest_path, serde_json::to_string(&webref_css)?)?;
     }
