use std::cmp::Ordering;
use std::collections::BTreeMap;
use std::fmt::Write;
use std::path::PathBuf;

use memoize::memoize;
use rari_types::fm_types::PageType;
use rari_types::globals::{cache_content, deny_warnings};
use rari_types::locale::Locale;

use super::l10n::l10n_json_data;
use super::titles::api_page_title;
use crate::error::DocError;
use crate::html::links::{render_internal_link, LinkModifier};
use crate::pages::page::{Page, PageLike, PageReader};
use crate::redirects::resolve_redirect;
use crate::utils::COLLATOR;
use crate::walker::walk_builder;

fn title_sorter(a: &Page, b: &Page) -> Ordering {
    COLLATOR.with(|c| c.compare(a.title(), b.title()))
}

fn short_title_sorter(a: &Page, b: &Page) -> Ordering {
    COLLATOR.with(|c| {
        c.compare(
            a.short_title().unwrap_or(a.title()),
            b.short_title().unwrap_or(b.title()),
        )
    })
}

fn title_api_sorter(a: &Page, b: &Page) -> Ordering {
    COLLATOR.with(|c| c.compare(api_page_title(a), api_page_title(b)))
}

fn slug_sorter(a: &Page, b: &Page) -> Ordering {
    COLLATOR.with(|c| c.compare(a.slug(), b.slug()))
}

#[derive(Debug, Default, Clone, Copy, PartialEq, Eq)]
pub enum SubPagesSorter {
    #[default]
    Title,
    ShortTitle,
    Slug,
    TitleAPI,
}

impl SubPagesSorter {
    pub fn sorter(&self) -> fn(a: &Page, b: &Page) -> Ordering {
        match self {
            SubPagesSorter::Title => title_sorter,
            SubPagesSorter::ShortTitle => short_title_sorter,
            SubPagesSorter::Slug => slug_sorter,
            SubPagesSorter::TitleAPI => title_api_sorter,
        }
    }
}

pub fn write_li_with_badges(
    out: &mut String,
    page: &Page,
    locale: Locale,
    code: bool,
    closed: bool,
) -> Result<(), DocError> {
    let locale_page = if locale != Default::default() {
        &Page::from_url_with_locale_and_fallback(page.url(), locale)?
    } else {
        page
    };
    out.push_str("<li>");
    render_internal_link(
        out,
        locale_page.url(),
        None,
        &html_escape::encode_safe(locale_page.short_title().unwrap_or(locale_page.title())),
        None,
        &LinkModifier {
            badges: page.status(),
            badge_locale: locale,
            code,
            only_en_us: locale_page.locale() != locale,
        },
        true,
    )?;
    if closed {
        write!(out, "</li>")?;
    }
    Ok(())
}

pub fn write_parent_li(out: &mut String, page: &Page, locale: Locale) -> Result<(), DocError> {
    let content = l10n_json_data("Template", "overview", locale)?;
    out.push_str("<li>");
    render_internal_link(
        out,
        page.url(),
        None,
        content,
        None,
        &LinkModifier {
            badges: page.status(),
            badge_locale: locale,
            code: false,
            only_en_us: page.locale() != locale,
        },
        true,
    )?;
    out.push_str("</li>");
    Ok(())
}

pub fn list_sub_pages_reverse_internal(
    out: &mut String,
    url: &str,
    locale: Locale,
    sorter: Option<SubPagesSorter>,
    page_types: &[PageType],
    code: bool,
) -> Result<(), DocError> {
    let sub_pages = get_sub_pages(url, Some(1), sorter.unwrap_or_default())?;

    for sub_page in sub_pages.iter().rev() {
        if !page_types.is_empty() && !page_types.contains(&sub_page.page_type()) {
            continue;
        }
        write_li_with_badges(out, sub_page, locale, code, true)?;
    }
    Ok(())
}

pub struct ListSubPagesContext<'a> {
    pub sorter: Option<SubPagesSorter>,
    pub page_types: &'a [PageType],
    pub code: bool,
    pub include_parent: bool,
}

pub fn list_sub_pages_flattened_internal(
    out: &mut String,
    url: &str,
    locale: Locale,
    depth: Option<usize>,
    ListSubPagesContext {
        sorter,
        page_types,
        code,
        include_parent,
    }: ListSubPagesContext<'_>,
) -> Result<(), DocError> {
    let sub_pages = get_sub_pages(url, depth, sorter.unwrap_or_default())?;
    if include_parent {
        let page = Page::from_url_with_locale_and_fallback(url, locale)?;
        write_parent_li(out, &page, locale)?;
    }
    for sub_page in sub_pages {
        if !page_types.is_empty() && !page_types.contains(&sub_page.page_type()) {
            continue;
        }
        write_li_with_badges(out, &sub_page, locale, code, true)?;
    }
    Ok(())
}
pub fn list_sub_pages_nested_internal(
    out: &mut String,
    url: &str,
    locale: Locale,
    depth: Option<usize>,
    ListSubPagesContext {
        sorter,
        page_types,
        code,
        include_parent,
    }: ListSubPagesContext<'_>,
) -> Result<(), DocError> {
    if depth == Some(0) {
        return Ok(());
    }
    let sub_pages = get_sub_pages(url, Some(1), sorter.unwrap_or_default())?;
    let depth = depth.map(|i| i.saturating_sub(1));
    if include_parent {
        let page = Page::from_url_with_locale_and_fallback(url, locale)?;
        write_parent_li(out, &page, locale)?;
    }
    for sub_page in sub_pages {
        let page_type_match = page_types.is_empty() || page_types.contains(&sub_page.page_type());
        let sub_sub_pages = get_sub_pages(sub_page.url(), depth, sorter.unwrap_or_default())?;
        if sub_sub_pages.is_empty() {
            if page_type_match {
                write_li_with_badges(out, &sub_page, locale, code, true)?;
            }
        } else {
            if page_type_match {
                write_li_with_badges(out, &sub_page, locale, code, false)?;
            }
            let mut sub_pages_out = String::new();

            list_sub_pages_nested_internal(
                &mut sub_pages_out,
                sub_page.url(),
                locale,
                depth,
                ListSubPagesContext {
                    sorter,
                    page_types,
                    code,
                    include_parent,
                },
            )?;
            if !sub_pages_out.is_empty() {
                out.push_str("<ol>");
                out.push_str(&sub_pages_out);
                out.push_str("</ol>");
            }
            if page_type_match {
                out.push_str("</li>");
            }
        }
    }
    Ok(())
}

pub fn list_sub_pages_flattened_grouped_internal(
    out: &mut String,
    url: &str,
    locale: Locale,
    depth: Option<usize>,
    ListSubPagesContext {
        sorter,
        page_types,
        code,
        include_parent,
    }: ListSubPagesContext<'_>,
) -> Result<(), DocError> {
    let sub_pages = get_sub_pages(url, depth, sorter.unwrap_or_default())?;

    let mut grouped = BTreeMap::new();
    for sub_page in sub_pages.iter() {
        if !page_types.is_empty() && !page_types.contains(&sub_page.page_type()) {
            continue;
        }
        let title = sub_page.title();
        let prefix_index = if !title.is_empty() {
            title
                .chars()
                .enumerate()
                .skip_while(|(_, c)| matches!(c, ':' | '-'))
                .find(|(_, c)| *c == '-')
                .map(|(i, _)| i)
        } else {
            None
        };
        if let Some(prefix) = prefix_index.map(|i| &title[..i]) {
            grouped
                .entry(prefix)
                .and_modify(|l: &mut Vec<_>| l.push(sub_page))
                .or_insert(vec![sub_page]);
        } else {
            grouped.insert(sub_page.title(), vec![sub_page]);
        }
    }
    if include_parent {
        let page = Page::from_url_with_locale_and_fallback(url, locale)?;
        write_parent_li(out, &page, locale)?;
    }
    for (prefix, group) in grouped {
        let keep_group = group.len() > 2;
        if keep_group {
<<<<<<< HEAD
            out.push_str("<li class=\"toggle\"><details><summary><span>");
=======
            out.push_str("<li><details><summary>");
>>>>>>> 6e79039c
            out.push_str(&html_escape::encode_safe(prefix));
            out.push_str("-*</span></summary><ol>");
        }
        for sub_page in group {
            write_li_with_badges(out, sub_page, locale, code, true)?;
        }
        if keep_group {
            out.push_str("</ol></details></li>");
        }
    }
    Ok(())
}

pub fn get_sub_pages(
    url: &str,
    depth: Option<usize>,
    sorter: SubPagesSorter,
) -> Result<Vec<Page>, DocError> {
    let redirect = resolve_redirect(url);
    let url = match redirect.as_ref() {
        Some(redirect) if deny_warnings() => {
            return Err(DocError::RedirectedLink {
                from: url.to_string(),
                to: redirect.to_string(),
            })
        }
        Some(redirect) => redirect,
        None => url,
    };
    let doc = Page::from_url_with_fallback(url)?;
    let full_path = doc.full_path();
    if let Some(folder) = full_path.parent() {
        let sub_folders = read_sub_folders(folder.to_path_buf(), depth)?;

        let mut sub_pages = sub_folders
            .iter()
            .filter(|f| f.as_path() != full_path)
            .map(|p| Page::read(p, Some(doc.locale())))
            .collect::<Result<Vec<_>, DocError>>()?;
        sub_pages.sort_by(sorter.sorter());
        return Ok(sub_pages);
    }
    Ok(vec![])
}

fn read_sub_folders(folder: PathBuf, depth: Option<usize>) -> Result<Vec<PathBuf>, ignore::Error> {
    if cache_content() {
        read_sub_folders_internal(folder, depth)
    } else {
        memoized_original_read_sub_folders_internal(folder, depth)
    }
}

#[memoize(SharedCache)]
#[allow(non_snake_case)]
fn read_sub_folders_internal(
    folder: PathBuf,
    depth: Option<usize>,
) -> Result<Vec<PathBuf>, ignore::Error> {
    Ok(walk_builder(&[folder], None)?
        .max_depth(depth.map(|i| i + 1))
        .build()
        .filter_map(|f| f.ok())
        .filter(|f| f.file_type().map(|ft| ft.is_file()).unwrap_or(false))
        .map(|f| f.into_path())
        .collect())
}<|MERGE_RESOLUTION|>--- conflicted
+++ resolved
@@ -268,13 +268,11 @@
     for (prefix, group) in grouped {
         let keep_group = group.len() > 2;
         if keep_group {
-<<<<<<< HEAD
-            out.push_str("<li class=\"toggle\"><details><summary><span>");
-=======
-            out.push_str("<li><details><summary>");
->>>>>>> 6e79039c
-            out.push_str(&html_escape::encode_safe(prefix));
-            out.push_str("-*</span></summary><ol>");
+            out.extend([
+                "<li><details><summary><span>",
+                &html_escape::encode_safe(prefix),
+                "-*</span></summary><ol>",
+            ]);
         }
         for sub_page in group {
             write_li_with_badges(out, sub_page, locale, code, true)?;
