use std::collections::HashMap;
pub use std::ops::Deref;
use std::sync::{Arc, LazyLock};

use dashmap::DashMap;
use indexmap::IndexMap;
use rari_types::fm_types::PageType;
use rari_types::globals::cache_content;
use rari_types::locale::Locale;
use rari_utils::concat_strs;
use scraper::{Html, Node, Selector};
use serde::{Deserialize, Serialize};

use super::links::{render_link_from_page, render_link_via_page, LinkModifier};
use super::modifier::insert_attribute;
use super::rewriter::post_process_html;
use crate::cached_readers::read_sidebar;
use crate::error::DocError;
use crate::helpers;
use crate::helpers::subpages::{list_sub_pages_grouped_internal, list_sub_pages_internal};
use crate::pages::page::{Page, PageLike};
use crate::pages::types::doc::Doc;
use crate::utils::t_or_vec;

fn cache_side_bar(sidebar: &str) -> bool {
    cache_content()
        && matches!(
            sidebar,
            "cssref"
                | "glossarysidebar"
                | "learnsidebar"
                | "svgref"
                | "httpsidebar"
                | "jssidebar"
                | "htmlsidebar"
                | "accessibilitysidebar"
                | "firefoxsidebar"
                | "webassemblysidebar"
                | "xsltsidebar"
                | "mdnsidebar"
                | "gamessidebar"
                | "mathmlref"
                | "pwasidebar"
                | "addonsidebarmain"
        )
}

type SidebarCache = Arc<DashMap<Locale, HashMap<String, String>>>;

static SIDEBAR_CACHE: LazyLock<SidebarCache> = LazyLock::new(|| Arc::new(DashMap::new()));

pub fn expand_details_and_mark_current_for_inline_sidebar(
    html: &mut Html,
    url: &str,
) -> Result<(), DocError> {
    let a_selector = Selector::parse(&format!("#Quick_links a[href=\"{url}\"]")).unwrap();
    expand_details_and_mark_current(html, a_selector)
}
fn expand_details_and_mark_current_for_sidebar(html: &mut Html, url: &str) -> Result<(), DocError> {
    let a_selector = Selector::parse(&format!("a[href=\"{url}\"]")).unwrap();
    expand_details_and_mark_current(html, a_selector)
}

fn expand_details_and_mark_current(html: &mut Html, a_selector: Selector) -> Result<(), DocError> {
    let mut details = vec![];
    let mut parent_id = None;
    if let Some(a) = html.select(&a_selector).next() {
        let mut next = a.parent();
        if let Some(parent) = &next {
            parent_id = Some(parent.id());
        }
        while let Some(parent) = next {
            if let Node::Element(el) = parent.value() {
                if el.name() == "details" {
                    details.push(parent.id())
                }
            }
            next = parent.parent();
        }
    }
    if let Some(parent_id) = parent_id {
        insert_attribute(html, parent_id, "data-rewriter", "em");
    }
    for details in details {
        insert_attribute(html, details, "open", "");
    }

    Ok(())
}

pub fn postprocess_sidebar<T: PageLike>(
    ks_rendered_sidebar: &str,
    page: &T,
) -> Result<String, DocError> {
    let mut fragment = Html::parse_fragment(ks_rendered_sidebar);

    expand_details_and_mark_current_for_sidebar(&mut fragment, page.url())?;
    let post_processed_html = post_process_html(&fragment.html(), page, true)?;
    Ok::<_, DocError>(post_processed_html)
}

pub fn render_sidebar(s: &str, slug: &str, locale: Locale) -> Result<String, DocError> {
    let rendered_sidebar = if cache_side_bar(s) {
        if let Some(sb) = SIDEBAR_CACHE
            .get(&locale)
            .and_then(|map| map.get(s).map(ToString::to_string))
        {
            return Ok::<_, DocError>(sb);
        }
        let sidebar = read_sidebar(s, locale, slug)?;
        let rendered_sidebar = sidebar.render(locale)?;
        SIDEBAR_CACHE
            .entry(locale)
            .or_default()
            .entry(s.to_string())
            .or_insert(rendered_sidebar.clone());
        rendered_sidebar
    } else {
        let sidebar = read_sidebar(s, locale, slug)?;
        sidebar.render_with_slug(slug, locale)?
    };
    Ok::<_, DocError>(rendered_sidebar)
}

pub fn build_sidebar(s: &str, doc: &Doc) -> Result<String, DocError> {
    let rendered_sidebar = render_sidebar(s, doc.slug(), doc.locale())?;
    postprocess_sidebar(&rendered_sidebar, doc)
}

pub fn build_sidebars(doc: &Doc) -> Result<Option<String>, DocError> {
    let out = doc
        .meta
        .sidebar
        .iter()
        .map(|s| build_sidebar(s.as_str(), doc))
        .collect::<Result<String, DocError>>()?;
    Ok(if out.is_empty() { None } else { Some(out) })
}

#[derive(Serialize, Deserialize, Default, Debug, PartialEq, Clone)]
#[serde(transparent)]
pub struct SidebarL10n {
    // Keep the translations in order of insertion,
    // so Sidebar manipulations are deterministic.
    l10n: IndexMap<Locale, IndexMap<String, String>>,
}

impl SidebarL10n {
    pub fn lookup<'a, 'b: 'a>(&'b self, key: &'a str, locale: Locale) -> &'a str {
        let s = self.l10n.get(&locale).and_then(|l| l.get(key));
        if locale == Default::default() || s.is_some() {
            return s.map(|s| s.as_str()).unwrap_or(key);
        }
        self.l10n
            .get(&Locale::default())
            .and_then(|l| l.get(key))
            .map(|s| s.as_str())
            .unwrap_or(key)
    }
}

#[derive(Serialize, Deserialize, Default, Debug, PartialEq, Clone)]
pub struct Sidebar {
    pub sidebar: Vec<SidebarEntry>,
    #[serde(default)]
    pub l10n: SidebarL10n,
}

#[derive(Debug, Default)]
pub struct MetaSidebar {
    pub entries: Vec<SidebarMetaEntry>,
    pub l10n: SidebarL10n,
}
impl From<Sidebar> for MetaSidebar {
    fn from(value: Sidebar) -> Self {
        MetaSidebar {
            entries: value.sidebar.into_iter().map(Into::into).collect(),
            l10n: value.l10n,
        }
    }
}

impl MetaSidebar {
    pub fn render(&self, locale: Locale) -> Result<String, DocError> {
        let mut out = String::new();
        out.push_str("<ol>");
        for entry in &self.entries {
            entry.render(&mut out, locale, None, &self.l10n)?;
        }
        out.push_str("</ol>");
        Ok(out)
    }
    pub fn render_with_slug(&self, slug: &str, locale: Locale) -> Result<String, DocError> {
        let mut out = String::new();
        out.push_str("<ol>");
        for entry in &self.entries {
            entry.render(&mut out, locale, Some(slug), &self.l10n)?;
        }
        out.push_str("</ol>");
        Ok(out)
    }
}

// used for skipping serialization if the field has the defaul value
fn is_default<T: PartialEq + Default>(value: &T) -> bool {
    value == &T::default()
}
fn details_is_none(details: &Details) -> bool {
    matches!(details, Details::None)
}

#[derive(Serialize, Deserialize, Default, Debug, PartialEq, Clone)]
#[serde(rename_all = "camelCase")]
pub struct BasicEntry {
<<<<<<< HEAD
    #[serde(skip_serializing_if = "Option::is_none")]
    pub link: Option<String>,
    #[serde(skip_serializing_if = "Option::is_none")]
    pub title: Option<String>,
    #[serde(default, skip_serializing_if = "details_is_none")]
    pub details: Details,
    #[serde(default, skip_serializing_if = "is_default")]
=======
    pub title: Option<String>,
    pub link: Option<String>,
    pub hash: Option<String>,
    #[serde(default)]
>>>>>>> 02833be0
    pub code: bool,
    #[serde(default, skip_serializing_if = "Vec::is_empty")]
    pub children: Vec<SidebarEntry>,
}

#[derive(Serialize, Deserialize, Default, Debug, PartialEq, Clone)]
#[serde(rename_all = "camelCase")]
pub struct SubPageEntry {
    pub path: String,
    #[serde(skip_serializing_if = "Option::is_none")]
    pub title: Option<String>,
    #[serde(skip_serializing_if = "Option::is_none")]
    pub link: Option<String>,
    pub hash: Option<String>,
    #[serde(deserialize_with = "t_or_vec", default)]
    pub tags: Vec<PageType>,
    #[serde(default, skip_serializing_if = "details_is_none")]
    pub details: Details,
    #[serde(default, skip_serializing_if = "is_default")]
    pub include_parent: bool,
}

#[derive(Serialize, Deserialize, Default, Debug, PartialEq, Clone)]
#[serde(rename_all = "camelCase")]
pub struct WebExtApiEntry {
    pub title: String,
}

#[derive(Serialize, Deserialize, Debug, PartialEq, Clone)]
#[serde(rename_all = "camelCase", tag = "type")]
pub enum SidebarEntry {
    Section(BasicEntry),
    ListSubPages(SubPageEntry),
    ListSubPagesGrouped(SubPageEntry),
    WebExtApi(WebExtApiEntry),
    #[serde(untagged)]
    Default(BasicEntry),
    #[serde(untagged)]
    Link(String),
}

#[derive(Debug, Default)]
pub enum MetaChildren {
    Children(Vec<SidebarMetaEntry>),
    ListSubPages(String, Vec<PageType>, bool),
    ListSubPagesGrouped(String, Vec<PageType>, bool),
    WebExtApi,
    #[default]
    None,
}

#[derive(Debug)]
pub enum SidebarMetaEntryContent {
    Link {
        link: Option<String>,
        title: Option<String>,
    },
    LinkWithHash {
        link: String,
        title: Option<String>,
        hash: String,
    },
    Page(Page),
}

impl SidebarMetaEntryContent {
    pub fn from_link_title_hash(
        link: Option<String>,
        title: Option<String>,
        hash: Option<String>,
    ) -> Self {
        match (link, title, hash) {
            (Some(link), title, Some(hash)) => Self::LinkWithHash { link, title, hash },
            (link, title, _) => Self::Link { link, title },
        }
    }
}

impl Default for SidebarMetaEntryContent {
    fn default() -> Self {
        Self::Link {
            link: None,
            title: None,
        }
    }
}

#[derive(Serialize, Deserialize, Debug, Clone, Copy, Default, PartialEq, Eq)]
#[serde(rename_all = "camelCase")]
pub enum Details {
    #[default]
    None,
    Closed,
    Open,
}

impl Details {
    pub fn is_set(&self) -> bool {
        matches!(self, Self::Closed | Self::Open)
    }

    pub fn is_open(&self) -> bool {
        matches!(self, Self::Open)
    }
}

#[derive(Debug, Default)]
pub struct SidebarMetaEntry {
    pub details: Details,
    pub section: bool,
    pub code: bool,
    pub content: SidebarMetaEntryContent,
    pub children: MetaChildren,
}

impl From<SidebarEntry> for SidebarMetaEntry {
    fn from(value: SidebarEntry) -> Self {
        match value {
            SidebarEntry::Section(BasicEntry {
                link,
                hash,
                title,
                code,
                children,
                details,
            }) => SidebarMetaEntry {
                section: true,
                details,
                code,
                content: SidebarMetaEntryContent::from_link_title_hash(link, title, hash),
                children: if children.is_empty() {
                    MetaChildren::None
                } else {
                    MetaChildren::Children(children.into_iter().map(Into::into).collect())
                },
            },
            SidebarEntry::ListSubPages(SubPageEntry {
                details,
                tags,
                link,
                hash,
                title,
                path,
                include_parent,
            }) => SidebarMetaEntry {
                section: false,
                details,
                code: false,
                content: SidebarMetaEntryContent::from_link_title_hash(link, title, hash),
                children: MetaChildren::ListSubPages(path, tags, include_parent),
            },
            SidebarEntry::ListSubPagesGrouped(SubPageEntry {
                details,
                tags,
                link,
                hash,
                title,
                path,
                include_parent,
            }) => SidebarMetaEntry {
                section: false,
                details,
                code: false,
                content: SidebarMetaEntryContent::from_link_title_hash(link, title, hash),
                children: MetaChildren::ListSubPagesGrouped(path, tags, include_parent),
            },
            SidebarEntry::Default(BasicEntry {
                link,
                hash,
                title,
                code,
                children,
                details,
            }) => SidebarMetaEntry {
                section: false,
                details,
                code,
                content: SidebarMetaEntryContent::from_link_title_hash(link, title, hash),
                children: if children.is_empty() {
                    MetaChildren::None
                } else {
                    MetaChildren::Children(children.into_iter().map(Into::into).collect())
                },
            },
            SidebarEntry::Link(link) => SidebarMetaEntry {
                section: false,
                details: Details::None,
                code: false,
                content: SidebarMetaEntryContent::from_link_title_hash(Some(link), None, None),
                children: MetaChildren::None,
            },
            SidebarEntry::WebExtApi(WebExtApiEntry { title }) => SidebarMetaEntry {
                section: false,
                code: false,
                details: Details::Closed,
                content: SidebarMetaEntryContent::from_link_title_hash(None, Some(title), None),
                children: MetaChildren::WebExtApi,
            },
        }
    }
}

impl SidebarMetaEntry {
    pub fn render(
        &self,
        out: &mut String,
        locale: Locale,
        slug: Option<&str>,
        l10n: &SidebarL10n,
    ) -> Result<(), DocError> {
        #[allow(clippy::single_match)]
        out.push_str("<li");
        if self.section {
            out.push_str(" class=\"section\"");
        }
        if self.details.is_set() || !matches!(self.children, MetaChildren::None) {
            out.push_str(" class=\"toggle\"");
        }
        if self.details.is_set() {
            out.push_str("><details");
            if self.details.is_open() {
                out.push_str(" open ")
            }
            out.push_str("><summary")
        }
        out.push('>');
        match &self.content {
            SidebarMetaEntryContent::LinkWithHash { link, title, hash } => {
                let title = title.as_ref().map(|t| l10n.lookup(t.as_str(), locale));
                let hash = l10n.lookup(hash.as_str(), locale);
                let link = concat_strs!(link.as_str(), "#", hash);
                render_link_via_page(out, &link, locale, title, self.code, None, true)?;
            }
            SidebarMetaEntryContent::Link {
                link: Some(link),
                title,
            } => {
                let title = title.as_ref().map(|t| l10n.lookup(t.as_str(), locale));
                render_link_via_page(out, link, locale, title, self.code, None, true)?;
            }
            SidebarMetaEntryContent::Link { link: None, title } => {
                let title = title.as_ref().map(|t| l10n.lookup(t.as_str(), locale));
                if self.code {
                    out.push_str("<code>");
                }
                out.push_str(title.unwrap_or_default());
                if self.code {
                    out.push_str("</code>");
                }
            }
            SidebarMetaEntryContent::Page(page) => {
                render_link_from_page(
                    out,
                    page,
                    &LinkModifier {
                        badges: page.status(),
                        badge_locale: page.locale(),
                        code: self.code,
                        only_en_us: page.locale() != locale,
                    },
                )?;
            }
        }

        if self.details.is_set() {
            out.push_str("</summary>");
        }

        if !matches!(self.children, MetaChildren::None) {
            out.push_str("<ol>");
        }
        match &self.children {
            MetaChildren::Children(children) => {
                for child in children {
                    child.render(out, locale, slug, l10n)?;
                }
            }
            MetaChildren::ListSubPages(url, page_types, include_parent) => list_sub_pages_internal(
                out,
                url,
                locale,
                Some(1),
                None,
                page_types,
                *include_parent,
            )?,
            MetaChildren::ListSubPagesGrouped(url, page_types, include_parent) => {
                list_sub_pages_grouped_internal(
                    out,
                    url,
                    locale,
                    None,
                    page_types,
                    *include_parent,
                )?
            }
            MetaChildren::WebExtApi => {
                let children = &helpers::webextapi::children(
                    slug.ok_or(DocError::SlugRequiredForSidebarEntry)?,
                    locale,
                )?;
                for child in children {
                    child.render(out, locale, slug, l10n)?;
                }
            }
            MetaChildren::None => {}
        }
        if !matches!(self.children, MetaChildren::None) {
            out.push_str("</ol>");
        }
        if self.details.is_set() {
            out.push_str("</details>");
        }
        out.push_str("</li>");
        Ok(())
    }
}

#[cfg(test)]
mod test {
    use super::*;

    #[test]
    fn test_details_ser() {
        let yaml_str = r#"details: closed"#;
        let entry: BasicEntry = serde_yaml_ng::from_str(yaml_str).unwrap();
        assert_eq!(entry.details, Details::Closed);
    }
}<|MERGE_RESOLUTION|>--- conflicted
+++ resolved
@@ -212,20 +212,15 @@
 #[derive(Serialize, Deserialize, Default, Debug, PartialEq, Clone)]
 #[serde(rename_all = "camelCase")]
 pub struct BasicEntry {
-<<<<<<< HEAD
     #[serde(skip_serializing_if = "Option::is_none")]
     pub link: Option<String>,
+    #[serde(skip_serializing_if = "Option::is_none")]
+    pub hash: Option<String>,
     #[serde(skip_serializing_if = "Option::is_none")]
     pub title: Option<String>,
     #[serde(default, skip_serializing_if = "details_is_none")]
     pub details: Details,
     #[serde(default, skip_serializing_if = "is_default")]
-=======
-    pub title: Option<String>,
-    pub link: Option<String>,
-    pub hash: Option<String>,
-    #[serde(default)]
->>>>>>> 02833be0
     pub code: bool,
     #[serde(default, skip_serializing_if = "Vec::is_empty")]
     pub children: Vec<SidebarEntry>,
