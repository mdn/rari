--- conflicted
+++ resolved
@@ -21,19 +21,6 @@
 /// If the node exists and is an element, this function adds or updates
 /// the specified attribute in the node's attributes list.
 pub fn insert_attribute(html: &mut Html, node_id: NodeId, key: &str, value: &str) {
-<<<<<<< HEAD
-    if let Some(mut details) = html.tree.get_mut(node_id) {
-        if let Node::Element(el) = details.value() {
-            el.attrs.insert(
-                QualName {
-                    prefix: None,
-                    ns: ns!(),
-                    local: key.into(),
-                },
-                value.into(),
-            );
-        }
-=======
     if let Some(mut details) = html.tree.get_mut(node_id)
         && let Node::Element(el) = details.value()
     {
@@ -45,7 +32,6 @@
             },
             value.into(),
         );
->>>>>>> fd363711
     }
 }
 
@@ -59,16 +45,6 @@
 /// If the node exists and is an element, this function removes the specified
 /// attribute from the node's attributes list, if it exists.
 pub fn remove_attribute(html: &mut Html, node_id: NodeId, key: &str) {
-<<<<<<< HEAD
-    if let Some(mut details) = html.tree.get_mut(node_id) {
-        if let Node::Element(el) = details.value() {
-            el.attrs.swap_remove(&QualName {
-                prefix: None,
-                ns: ns!(),
-                local: key.into(),
-            });
-        }
-=======
     if let Some(mut details) = html.tree.get_mut(node_id)
         && let Node::Element(el) = details.value()
     {
@@ -77,7 +53,6 @@
             ns: ns!(),
             local: key.into(),
         });
->>>>>>> fd363711
     }
 }
 
