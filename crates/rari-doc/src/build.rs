//! # Build Module
//!
//! The `build` module provides functionality for building pages. The module leverages parallel
//! processing for documentzation pages to improve the efficiency of building large sets files.

use std::borrow::Cow;
use std::fs::{self, File};
use std::io::{BufWriter, Write};
use std::iter::once;
use std::path::PathBuf;

use chrono::NaiveDateTime;
use rari_types::globals::{build_out_root, git_history};
use rari_types::locale::Locale;
use rayon::iter::{IntoParallelIterator, ParallelIterator};
use sha2::{Digest, Sha256};
use tracing::{span, Level};

use crate::cached_readers::{
    blog_files, contributor_spotlight_files, curriculum_files, generic_content_files, wiki_histories,
};
use crate::contributors::contributors_txt;
use crate::error::DocError;
use crate::pages::build::copy_additional_files;
use crate::pages::json::BuiltPage;
use crate::pages::page::{Page, PageBuilder, PageLike};
use crate::pages::types::spa::SPA;
use crate::resolve::url_to_folder_path;

#[derive(Clone, Default)]
pub struct SitemapMeta<'a> {
    pub url: Cow<'a, str>,
    pub modified: Option<NaiveDateTime>,
    pub locale: Locale,
}

/// Builds a single documentation page and writes the output to a JSON file.
///
/// This function takes a `Page` object, builds the page, and writes the resulting content
/// to a JSON file in the output directory. It also copies additional files from the source
/// directory to the output directory, excluding the markdown source file. The function uses
/// tracing to create a `span` holding context and also log errors.
///
/// # Arguments
///
/// * `page` - A reference to the `Page` object to be built.
///
/// # Panics
///
/// This function will panic if:
/// - The `BUILD_OUT_ROOT` environment variable is not set.
/// - An error occurs while creating the output directory or file.
/// - An error occurs while writing the JSON content to the file.
/// - An error occurs while copying additional files.
pub fn build_single_page(page: &Page) -> Result<(), DocError> {
    let file = page.full_path().to_string_lossy();
    let span = span!(
        Level::ERROR,
        "page",
        locale = page.locale().as_url_str(),
        slug = page.slug(),
        file = file.as_ref()
    );
    let _enter = span.enter();
    let built_page = page.build()?;
    let out_path = build_out_root()
        .expect("No BUILD_OUT_ROOT")
        .join(url_to_folder_path(page.url().trim_start_matches('/')));
    fs::create_dir_all(&out_path)?;
    let out_file = out_path.join("index.json");
    let file = File::create(out_file).unwrap();
    let mut buffed = BufWriter::new(file);

    if let BuiltPage::Doc(json) = built_page {
        let json_str = serde_json::to_string(&json)?;
        buffed.write_all(json_str.as_bytes())?;
        let hash = Sha256::digest(json_str.as_bytes());
        let meta_out_file = out_path.join("metadata.json");
        let meta_file = File::create(meta_out_file).unwrap();
        let meta_buffed = BufWriter::new(meta_file);
        serde_json::to_writer(meta_buffed, &json.doc.as_meta(format!("{hash:x}")))?;
        let wiki_histories = wiki_histories();
        let wiki_history = wiki_histories
            .get(&page.locale())
            .and_then(|wh| wh.get(page.slug()));
        let github_file_url = json.doc.source.github_url.as_str();
        let contributors_txt_str = contributors_txt(wiki_history, github_file_url);
        let contributors_out_file = out_path.join("contributors.txt");
        let contributors_file = File::create(contributors_out_file).unwrap();
        let mut contributors_buffed = BufWriter::new(contributors_file);
        contributors_buffed.write_all(contributors_txt_str.as_bytes())?;
    } else {
        serde_json::to_writer(buffed, &built_page)?;
    }

    if let Some(in_path) = page.full_path().parent() {
        copy_additional_files(in_path, &out_path, page.full_path())?;
    }
    Ok(())
}

/// Builds a collection of documentation pages and returns their URLs.
///
/// This function takes a slice of `Page` objects, builds each page in parallel using the `build_single_page` function,
/// and collects the URLs of the built pages into a vector. The function leverages parallel processing to improve
/// the efficiency of building large sets of documentation files.
///
/// # Arguments
///
/// * `docs` - A slice of `Page` objects representing the documentation pages to be built.
///
/// # Returns
///
/// * `Result<Vec<SitemapMeta<'a>>, DocError>` - Returns a vector of `SitemapMeta` containing the URLs, Locales and
///    optionally the modification time of the built pages if successful, or a `DocError` if an error occurs during
///    the process.
///
/// # Errors
///
/// This function will return an error if:
/// - An error occurs while building any of the documentation pages.
pub fn build_docs<'a, 'b: 'a>(docs: &'b [Page]) -> Result<Vec<SitemapMeta<'a>>, DocError> {
    docs.into_par_iter()
        .map(|page| {
            let history = git_history().get(page.path());
            let modified = history.map(|entry| entry.modified);
            build_single_page(page).map(|_| SitemapMeta {
                url: Cow::Borrowed(page.url()),
                locale: page.locale(),
                modified,
            })
        })
        .collect()
}

/// Builds curriculum pages and returns their URLs.
///
/// This function retrieves the (cached) curriculum pages, builds each page using the `build_single_page` function,
/// and collects the URLs of the built pages into a vector.
///
/// # Returns
///
/// * `Result<Vec<SitemapMeta<'a>>, DocError>` - Returns a vector of `SitemapMeta` containing the URLs, Locales and
///    optionally the modification time of the built pages if successful, or a `DocError` if an error occurs during
///    the process.
///
/// # Errors
///
/// This function will return an error if:
/// - An error occurs while building any of the curriculum pages.
pub fn build_curriculum_pages<'a>() -> Result<Vec<SitemapMeta<'a>>, DocError> {
    curriculum_files()
        .by_path
        .values()
        .map(|page| {
            build_single_page(page).map(|_| SitemapMeta {
                url: Cow::Owned(page.url().to_string()),
                locale: page.locale(),
                ..Default::default()
            })
        })
        .collect()
}

fn copy_blog_author_avatars() -> Result<(), DocError> {
    for (slug, author) in &blog_files().authors {
        if let Some(avatar) = &author.frontmatter.avatar {
            let out_path = build_out_root()?.join(
                [
                    Locale::default().as_folder_str(),
                    "blog",
                    "author",
                    slug.as_str(),
                ]
                .iter()
                .collect::<PathBuf>(),
            );

            fs::create_dir_all(&out_path)?;
            let from = author.path.with_file_name(avatar);
            let to = out_path.join(avatar);
            fs::copy(from, to)?;
        }
    }
    Ok(())
}

/// Builds blog pages and returns their URLs.
///
/// This function first copies blog author avatar images as referenced in the blog files' frontmatter `authors` field
/// if available. It then retrieves the (cached) blog pages and the SPA for the blog, builds each page using the
/// `build_single_page` function, and collects the URLs of the built pages into a vector.
///
/// # Returns
///
/// * `Result<Vec<SitemapMeta<'a>>, DocError>` - Returns a vector of `SitemapMeta` containing the URLs, Locales and
///    optionally the modification time of the built pages if successful, or a `DocError` if an error occurs during
///    the process.
///
/// # Errors
///
/// This function will return an error if:
/// - An error occurs while copying blog author avatars.
/// - An error occurs while building any of the blog pages.
pub fn build_blog_pages<'a>() -> Result<Vec<SitemapMeta<'a>>, DocError> {
    copy_blog_author_avatars()?;
    blog_files()
        .posts
        .values()
        .chain(once(&SPA::from_url("/en-US/blog/").unwrap()))
        .map(|page| {
            build_single_page(page).map(|_| SitemapMeta {
                url: Cow::Owned(page.url().to_string()),
                locale: page.locale(),
                ..Default::default()
            })
        })
        .collect()
}

/// Builds generic pages and returns their URLs.
///
/// This function retrieves the cached generic pages, builds each page using the `build_single_page` function,
/// and collects the URLs of the built pages into a vector.
///
/// # Returns
///
/// * `Result<Vec<SitemapMeta<'a>>, DocError>` - Returns a vector of `SitemapMeta` containing the URLs, Locales and
///    optionally the modification time of the built pages if successful, or a `DocError` if an error occurs during
///    the process.
///
/// # Errors
///
/// This function will return an error if:
/// - An error occurs while building any of the generic pages.
<<<<<<< HEAD
pub fn build_generic_pages() -> Result<Vec<Cow<'static, str>>, DocError> {
    generic_content_files()
=======
pub fn build_generic_pages<'a>() -> Result<Vec<SitemapMeta<'a>>, DocError> {
    generic_pages_files()
>>>>>>> 72a96ef9
        .values()
        .map(|page| {
            build_single_page(page).map(|_| SitemapMeta {
                url: Cow::Owned(page.url().to_string()),
                locale: page.locale(),
                ..Default::default()
            })
        })
        .collect()
}

/// Builds contributor spotlight pages and returns their URLs.
///
/// This function retrieves the cached contributor spotlight pages, builds each page using the `build_single_page`
/// function, and collects the URLs of the built pages into a vector.
///
/// # Returns
///
/// * `Result<Vec<SitemapMeta<'a>>, DocError>` - Returns a vector of `SitemapMeta` containing the URLs, Locales and
///    optionally the modification time of the built pages if successful, or a `DocError` if an error occurs during
///    the process.
///
/// # Errors
///
/// This function will return an error if:
/// - An error occurs while building any of the contributor spotlight pages.
pub fn build_contributor_spotlight_pages<'a>() -> Result<Vec<SitemapMeta<'a>>, DocError> {
    contributor_spotlight_files()
        .values()
        .map(|page| {
            build_single_page(page).map(|_| SitemapMeta {
                url: Cow::Owned(page.url().to_string()),
                locale: page.locale(),
                ..Default::default()
            })
        })
        .collect()
}

/// Builds single-page applications (SPAs) and returns their URLs.
///
/// This function retrieves all SPAs, builds each SPA using the `build_single_page` function,
/// and collects the URLs of the built SPAs into a vector.
///
/// # Returns
///
/// * `Result<Vec<SitemapMeta<'a>>, DocError>` - Returns a vector of `SitemapMeta` containing the URLs, Locales and
///    optionally the modification time of the built pages if successful, or a `DocError` if an error occurs during
///    the process.
///
/// # Errors
///
/// This function will return an error if:
/// - An error occurs while building any of the SPAs.
pub fn build_spas<'a>() -> Result<Vec<SitemapMeta<'a>>, DocError> {
    SPA::all()
        .iter()
        .filter_map(|(slug, locale)| SPA::from_slug(slug, *locale))
        .map(|page| {
            build_single_page(&page).map(|_| SitemapMeta {
                url: Cow::Owned(page.url().to_string()),
                locale: page.locale(),
                ..Default::default()
            })
        })
        .collect()
}<|MERGE_RESOLUTION|>--- conflicted
+++ resolved
@@ -17,7 +17,8 @@
 use tracing::{span, Level};
 
 use crate::cached_readers::{
-    blog_files, contributor_spotlight_files, curriculum_files, generic_content_files, wiki_histories,
+    blog_files, contributor_spotlight_files, curriculum_files, generic_content_files,
+    wiki_histories,
 };
 use crate::contributors::contributors_txt;
 use crate::error::DocError;
@@ -233,13 +234,8 @@
 ///
 /// This function will return an error if:
 /// - An error occurs while building any of the generic pages.
-<<<<<<< HEAD
-pub fn build_generic_pages() -> Result<Vec<Cow<'static, str>>, DocError> {
+pub fn build_generic_pages<'a>() -> Result<Vec<SitemapMeta<'a>>, DocError> {
     generic_content_files()
-=======
-pub fn build_generic_pages<'a>() -> Result<Vec<SitemapMeta<'a>>, DocError> {
-    generic_pages_files()
->>>>>>> 72a96ef9
         .values()
         .map(|page| {
             build_single_page(page).map(|_| SitemapMeta {
