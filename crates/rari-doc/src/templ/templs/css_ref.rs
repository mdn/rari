--- conflicted
+++ resolved
@@ -1,3 +1,4 @@
+use std::borrow::Cow;
 use std::cmp::Ordering;
 use std::collections::{BTreeMap, HashMap};
 
@@ -13,11 +14,7 @@
 
 #[rari_f(register = "crate::Templ")]
 pub fn css_ref() -> Result<String, DocError> {
-<<<<<<< HEAD
-    let mut index = BTreeMap::<char, HashMap<&str, &str>>::new();
-=======
     let mut index = BTreeMap::<char, HashMap<&str, Cow<'_, str>>>::new();
->>>>>>> 3ed32ac6
 
     let css_pages = get_sub_pages("/en-US/docs/Web/CSS", None, Default::default())?;
     for page in css_pages
@@ -26,12 +23,8 @@
     {
         let initial = initial_letter(page.title());
         let entry = index.entry(initial).or_default();
-<<<<<<< HEAD
-        let (url, label) = (page.slug(), page.title());
-=======
         let url = page.slug();
         let label = label_from_page(page);
->>>>>>> 3ed32ac6
         entry.entry(url).or_insert(label);
     }
 
@@ -102,8 +95,6 @@
         .find(|&c| c.is_ascii_alphabetic() || c == '-')
         .unwrap_or('?')
         .to_ascii_uppercase()
-<<<<<<< HEAD
-=======
 }
 
 /// Returns the label for a CSS reference page.
@@ -122,5 +113,4 @@
         }
     }
     Cow::Borrowed(page.title())
->>>>>>> 3ed32ac6
 }