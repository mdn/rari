use rari_templ_func::rari_f;
use rari_types::fm_types::PageType;
use rari_types::locale::Locale;

use crate::error::DocError;
use crate::pages::page::PageLike;
use crate::templ::api::RariApi;

/// Creates a link to a CSS reference page on MDN.
///
/// This macro generates links to CSS properties, functions, data types, selectors,
/// and other CSS reference documentation. It automatically formats the display text
/// based on the CSS feature type and handles various CSS naming conventions.
///
/// # Arguments
/// * `name` - The CSS feature name (property, function, data type, etc.)
/// * `display` - Optional custom display text for the link
/// * `anchor` - Optional anchor/fragment to append to the URL
///
/// # Examples
/// * `{{CSSxRef("color")}}` -> links to CSS property at `/Web/CSS/Reference/Properties/color`
/// * `{{CSSxRef("background-color", "background color")}}` -> custom display text
/// * `{{CSSxRef("calc()", "", "#syntax")}}` -> links to calc() function with anchor at `/Web/CSS/Reference/Values/calc`
/// * `{{CSSxRef("&lt;color&gt;")}}` -> links to color data type at `/Web/CSS/Reference/Values/color_value`
/// * `{{CSSxRef(":hover")}}` -> links to pseudo-class at `/Web/CSS/Reference/Selectors/:hover`
/// * `{{CSSxRef("@media")}}` -> links to at-rule at `/Web/CSS/Reference/At-rules/@media`
/// * `{{CSSxRef("@media/color")}}` -> links to color media feature at `/Web/CSS/Reference/At-rules/@media/color`
///
/// # URL Structure
/// The macro generates URLs based on the new CSS reference organization:
/// - Data types (starting with `<` or `&lt;`): `/Web/CSS/Reference/Values/{slug}`
/// - Pseudo-classes/elements (starting with `:`): `/Web/CSS/Reference/Selectors/{slug}`
/// - At-rules (starting with `@`): `/Web/CSS/Reference/At-rules/{slug}`
/// - Functions (ending with `()`): `/Web/CSS/Reference/Values/{slug}`
/// - Properties: `/Web/CSS/Reference/Properties/{slug}` (checked first)
/// - Other values: `/Web/CSS/Reference/Values/{slug}` (fallback)
/// - If page not found in new structure: fallback to `/Web/CSS/{slug}`
///
/// # Special handling
/// - Functions automatically get `()` appended to display text if not present
/// - Data types get wrapped in `<>` brackets in display text if not present
/// - Handles HTML entity encoding (`&lt;` and `&gt;`)
/// - Maps special cases like `<color>` to `color_value`, `:host()` to `:host_function`
/// - Checks if pages exist at expected URLs and falls back to legacy structure if needed
#[rari_f(register = "crate::Templ")]
pub fn cssxref(
    name: String,
    display: Option<String>,
    anchor: Option<String>,
) -> Result<String, DocError> {
    let display = display.as_deref().filter(|s| !s.is_empty());
    // let page_type = env.page_type;
    let slug = env.slug;
    cssxref_internal(&name, display, anchor.as_deref(), env.locale, slug)
}

pub fn cssxref_internal(
    name: &str,
    display_name: Option<&str>,
    anchor: Option<&str>,
    locale: Locale,
    slug: &str,
) -> Result<String, DocError> {
    let maybe_display_name = &display_name
        .or_else(|| name.rsplit_once('/').map(|(_, s)| s))
        .unwrap_or(name);
    let decoded_maybe_display_name = html_escape::decode_html_entities(maybe_display_name);
    let encoded_maybe_display_name = html_escape::encode_text(decoded_maybe_display_name.as_ref());
<<<<<<< HEAD
    // let mut slug = name
    //     .strip_prefix("&lt;")
    //     .unwrap_or(name.strip_prefix('<').unwrap_or(name));
    // slug = slug
    //     .strip_suffix("&gt;")
    //     .unwrap_or(slug.strip_suffix('>').unwrap_or(slug));
    // slug = slug.strip_suffix("()").unwrap_or(slug);

    // let slug = match name {
    //     "&lt;color&gt;" | "<color>" => "color_value",
    //     "&lt;flex&gt;" | "<flex>" => "flex_value",
    //     "&lt;overflow&gt;" | "<overflow>" => "overflow_value",
    //     "&lt;position&gt;" | "<position>" => "position_value",
    //     ":host()" => ":host_function",
    //     "fit-content()" => "fit_content_function",
    //     _ => slug,
    // };
=======

    // Determine the original name for classification
    let mut slug = name
        .strip_prefix("&lt;")
        .unwrap_or(name.strip_prefix('<').unwrap_or(name));
    slug = slug
        .strip_suffix("&gt;")
        .unwrap_or(slug.strip_suffix('>').unwrap_or(slug));
    slug = slug.strip_suffix("()").unwrap_or(slug);

    // Apply special case mappings
    let slug = match name {
        "&lt;color&gt;" | "<color>" => "color_value",
        "&lt;flex&gt;" | "<flex>" => "flex_value",
        "&lt;overflow&gt;" | "<overflow>" => "overflow_value",
        "&lt;position&gt;" | "<position>" => "position_value",
        ":host()" => ":host_function",
        "fit-content()" => "fit_content_function",
        _ => slug,
    };
>>>>>>> 83860a90

    let base_url = format!("/{}/docs/Web/CSS/", locale.as_url_str());
    // Determine the URL path based on the new structure
    let mut url_path = if name.starts_with("&lt;") || name.starts_with('<') {
        // Types go under Web/CSS/Reference/Values
        format!("Reference/Values/{slug}")
    } else if name.starts_with(':') {
        // Pseudo-classes and pseudo-elements go under Web/CSS/Reference/Selectors
        format!("Reference/Selectors/{slug}")
    } else if name.starts_with('@') {
        // At-rules go under Web/CSS/Reference/At-rules
        format!("Reference/At-rules/{slug}")
    } else if name.ends_with("()") {
        // Functions go under Web/CSS/Reference/Values
        format!("Reference/Values/{slug}")
    } else {
        // Everything else: check Properties first
        let url_path = format!("Reference/Properties/{slug}");
        let url = format!("{}{}", &base_url, &url_path);
        if RariApi::get_page_nowarn(&url).is_ok() {
            url_path
        } else {
            // Fallback to Values
            format!("Reference/Values/{slug}")
        }
    };

    if RariApi::get_page_nowarn(&format!("{}{}", &base_url, &url_path)).is_err() {
        // Fall back to Web/CSS
        url_path = slug.to_string();
    }

    let url = format!("{}{}{}", &base_url, &url_path, anchor.unwrap_or_default());

    let display_name = if display_name.is_some() {
        encoded_maybe_display_name.to_string()
    } else if let Ok(doc) = RariApi::get_page_nowarn(&url) {
        match doc.page_type() {
            PageType::CssFunction if !encoded_maybe_display_name.ends_with("()") => {
                format!("{encoded_maybe_display_name}()")
            }
            PageType::CssType
                if !(encoded_maybe_display_name.starts_with("&lt;")
                    && encoded_maybe_display_name.ends_with("&gt;")) =>
            {
                format!("&lt;{encoded_maybe_display_name}&gt;")
            }
            _ => encoded_maybe_display_name.to_string(),
        }
    } else {
        encoded_maybe_display_name.to_string()
    };
    RariApi::link(&url, Some(locale), Some(&display_name), true, None, false)
}<|MERGE_RESOLUTION|>--- conflicted
+++ resolved
@@ -66,7 +66,6 @@
         .unwrap_or(name);
     let decoded_maybe_display_name = html_escape::decode_html_entities(maybe_display_name);
     let encoded_maybe_display_name = html_escape::encode_text(decoded_maybe_display_name.as_ref());
-<<<<<<< HEAD
     // let mut slug = name
     //     .strip_prefix("&lt;")
     //     .unwrap_or(name.strip_prefix('<').unwrap_or(name));
@@ -84,28 +83,6 @@
     //     "fit-content()" => "fit_content_function",
     //     _ => slug,
     // };
-=======
-
-    // Determine the original name for classification
-    let mut slug = name
-        .strip_prefix("&lt;")
-        .unwrap_or(name.strip_prefix('<').unwrap_or(name));
-    slug = slug
-        .strip_suffix("&gt;")
-        .unwrap_or(slug.strip_suffix('>').unwrap_or(slug));
-    slug = slug.strip_suffix("()").unwrap_or(slug);
-
-    // Apply special case mappings
-    let slug = match name {
-        "&lt;color&gt;" | "<color>" => "color_value",
-        "&lt;flex&gt;" | "<flex>" => "flex_value",
-        "&lt;overflow&gt;" | "<overflow>" => "overflow_value",
-        "&lt;position&gt;" | "<position>" => "position_value",
-        ":host()" => ":host_function",
-        "fit-content()" => "fit_content_function",
-        _ => slug,
-    };
->>>>>>> 83860a90
 
     let base_url = format!("/{}/docs/Web/CSS/", locale.as_url_str());
     // Determine the URL path based on the new structure
