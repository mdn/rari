--- conflicted
+++ resolved
@@ -312,40 +312,6 @@
 pub type DisplayIssues = BTreeMap<&'static str, Vec<DIssue>>;
 
 impl DIssue {
-<<<<<<< HEAD
-    pub fn from_issue_with_id(issue: Issue, page: &Page, id: usize) -> Self {
-        let mut di = DisplayIssue {
-            id: id as i64,
-            column: if issue.col == 0 {
-                None
-            } else {
-                Some(issue.col)
-            },
-            line: if issue.line == 0 {
-                None
-            } else {
-                Some(issue.line)
-            },
-            end_column: if issue.end_col == 0 {
-                None
-            } else {
-                Some(issue.end_col)
-            },
-            end_line: if issue.end_line == 0 {
-                None
-            } else {
-                Some(issue.end_line)
-            },
-            ..Default::default()
-        };
-        if let (Some(col), Some(line)) = (di.column, di.line) {
-            let line = line - page.fm_offset() as i64;
-            // take surrounding +- 3 lines (7 in total)
-            let (skip, take, highlight) = if line < 4 {
-                (0, 7 - (4 - line), (line - 1) as usize)
-            } else {
-                (line - 4, 7, 3)
-=======
     pub fn from_issue(issue: Issue, page: &Page) -> Option<Self> {
         if let Ok(id) = usize::try_from(issue.ic) {
             let mut di = DisplayIssue {
@@ -360,8 +326,17 @@
                 } else {
                     Some(issue.line)
                 },
+                end_column: if issue.end_col == 0 {
+                    None
+                } else {
+                    Some(issue.end_col)
+                },
+                end_line: if issue.end_line == 0 {
+                    None
+                } else {
+                    Some(issue.end_line)
+                },
                 ..Default::default()
->>>>>>> c714f43a
             };
             if let (Some(col), Some(line)) = (di.column, di.line) {
                 let line = line - page.fm_offset() as i64;
