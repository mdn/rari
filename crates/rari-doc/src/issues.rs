use std::collections::{BTreeMap, HashMap};
use std::fmt;
use std::sync::atomic::AtomicI64;
use std::sync::{Arc, Mutex};

<<<<<<< HEAD
use itertools::Itertools;
=======
use schemars::JsonSchema;
>>>>>>> 242b078d
use serde::Serialize;
use tracing::field::{Field, Visit};
use tracing::span::{Attributes, Id};
use tracing::{Event, Subscriber};
use tracing_subscriber::registry::LookupSpan;
use tracing_subscriber::Layer;

use crate::pages::page::{Page, PageLike};

static ISSUE_COUNTER: AtomicI64 = AtomicI64::new(0);

pub(crate) fn get_issue_couter() -> i64 {
    ISSUE_COUNTER.fetch_add(1, std::sync::atomic::Ordering::Relaxed)
}

#[derive(Debug, Default, Clone)]
pub struct Issue {
    pub req: u64,
    pub ic: i64,
    pub col: i64,
    pub line: i64,
    pub fields: Vec<(&'static str, String)>,
    pub spans: Vec<(&'static str, String)>,
}

#[derive(Debug, Default)]
pub struct IssueEntries {
    req: u64,
    ic: i64,
    col: i64,
    line: i64,
    entries: Vec<(&'static str, String)>,
}

#[derive(Clone, Debug, Serialize)]
pub struct Issues<'a> {
    pub templ: BTreeMap<&'a str, Vec<TemplIssue<'a>>>,
    pub other: BTreeMap<&'a str, Vec<TemplIssue<'a>>>,
    pub no_pos: BTreeMap<&'a str, Vec<TemplIssue<'a>>>,
}

#[derive(Clone, Debug, Serialize)]
pub struct TemplIssue<'a> {
    pub req: u64,
    pub ic: i64,
    pub source: &'a str,
    pub file: &'a str,
    pub slug: &'a str,
    pub locale: &'a str,
    pub line: i64,
    pub col: i64,
    pub tail: Vec<(&'static str, &'a str)>,
}

static UNKNOWN: &str = "unknown";
static DEFAULT_TEMPL_ISSUE: TemplIssue<'static> = TemplIssue {
    req: 0,
    ic: -1,
    source: UNKNOWN,
    file: UNKNOWN,
    slug: UNKNOWN,
    locale: UNKNOWN,
    line: -1,
    col: -1,
    tail: vec![],
};

impl<'a> From<&'a Issue> for TemplIssue<'a> {
    fn from(value: &'a Issue) -> Self {
        let mut tissue = DEFAULT_TEMPL_ISSUE.clone();
        for (key, value) in value.spans.iter().chain(value.fields.iter()) {
            match *key {
                "file" => {
                    tissue.file = value.as_str();
                }
                "slug" => {
                    tissue.slug = value.as_str();
                }
                "locale" => {
                    tissue.locale = value.as_str();
                }
                "source" => {
                    tissue.source = value.as_str();
                }
                "message" => {}
                _ => tissue.tail.push((key, value.as_str())),
            }
        }
        tissue.col = value.col;
        tissue.line = value.line;
        tissue
    }
}

pub fn issues_by(issues: &[Issue]) -> Issues {
    let mut templ: BTreeMap<&str, Vec<TemplIssue>> = BTreeMap::new();
    let mut other: BTreeMap<&str, Vec<TemplIssue>> = BTreeMap::new();
    let mut no_pos: BTreeMap<&str, Vec<TemplIssue>> = BTreeMap::new();
    for issue in issues.iter().map(TemplIssue::from) {
        if let Some(templ_name) =
            issue
                .tail
                .iter()
                .find_map(|(key, value)| if *key == "templ" { Some(value) } else { None })
        {
            templ.entry(templ_name).or_default().push(issue);
        } else if issue.line != -1 {
            other.entry(issue.source).or_default().push(issue)
        } else {
            no_pos.entry(issue.source).or_default().push(issue);
        }
    }
    Issues {
        templ,
        other,
        no_pos,
    }
}

#[derive(Clone, Default)]
pub struct InMemoryLayer {
    events: Arc<Mutex<Vec<Issue>>>,
}

impl InMemoryLayer {
    pub fn get_events(&self) -> Arc<Mutex<Vec<Issue>>> {
        Arc::clone(&self.events)
    }
}

impl Visit for IssueEntries {
    fn record_debug(&mut self, field: &Field, value: &dyn fmt::Debug) {
        self.entries.push((field.name(), format!("{value:?}")));
    }
    fn record_str(&mut self, field: &Field, value: &str) {
        self.entries.push((field.name(), value.to_string()));
    }
    fn record_u64(&mut self, field: &Field, value: u64) {
        if field.name() == "req" {
            self.req = value;
        }
    }
    fn record_i64(&mut self, field: &Field, value: i64) {
        if field.name() == "ic" {
            self.ic = value;
        } else if field.name() == "col" {
            self.col = value;
        } else if field.name() == "line" {
            self.line = value;
        }
    }
}
impl Visit for Issue {
    fn record_debug(&mut self, field: &Field, value: &dyn fmt::Debug) {
        self.fields.push((field.name(), format!("{value:?}")));
    }
    fn record_str(&mut self, field: &Field, value: &str) {
        self.fields.push((field.name(), value.to_string()));
    }
    fn record_u64(&mut self, field: &Field, value: u64) {
        if field.name() == "req" {
            self.req = value;
        }
    }
    fn record_i64(&mut self, field: &Field, value: i64) {
        if field.name() == "ic" {
            self.ic = value;
        } else if field.name() == "col" {
            self.col = value;
        } else if field.name() == "line" {
            self.line = value;
        }
    }
}
impl<S> Layer<S> for InMemoryLayer
where
    S: Subscriber + for<'a> LookupSpan<'a>,
{
    fn on_new_span(
        &self,
        attrs: &Attributes<'_>,
        id: &Id,
        ctx: tracing_subscriber::layer::Context<S>,
    ) {
        let span = ctx.span(id).expect("Span not found, this is a bug");
        let mut extensions = span.extensions_mut();

        if extensions.get_mut::<IssueEntries>().is_none() {
            let mut fields = IssueEntries::default();
            attrs.values().record(&mut fields);
            extensions.insert(fields);
        }
    }
    fn on_event(&self, event: &Event, ctx: tracing_subscriber::layer::Context<S>) {
        let mut issue = Issue {
            req: 0,
            ic: 0,
            col: 0,
            line: 0,
            fields: vec![],
            spans: vec![],
        };
        let span = ctx.event_span(event);
        let scope = span.into_iter().flat_map(|span| span.scope());
        for span in scope {
            let ext = span.extensions();
            if let Some(entries) = ext.get::<IssueEntries>() {
                if entries.req != 0 {
                    issue.req = entries.req;
                }
                if entries.col != 0 {
                    issue.col = entries.col;
                }
                if entries.line != 0 {
                    issue.line = entries.line;
                }
                if entries.ic != 0 {
                    issue.ic = entries.ic;
                } else {
                    issue.ic = get_issue_couter();
                }
                issue.spans.extend(entries.entries.iter().rev().cloned());
            }
        }

        event.record(&mut issue);
        let mut events = self.events.lock().unwrap();
        events.push(issue);
    }
}

#[derive(Serialize, Debug, Default, Clone, JsonSchema)]
#[serde(untagged)]
pub enum Additional {
    BrokenLink {
        href: String,
    },
    MacroBrokenLink {
        href: String,
    },
    #[default]
    None,
}

<<<<<<< HEAD
#[derive(Serialize, Debug, Default, Clone)]
#[serde(rename_all = "camelCase")]
=======
#[derive(Serialize, Debug, Default, Clone, JsonSchema)]
>>>>>>> 242b078d
pub struct DisplayIssue {
    pub id: i64,
    pub explanation: Option<String>,
    pub suggestion: Option<String>,
    pub fixable: Option<bool>,
    pub fixed: bool,
    pub name: String,
    pub line: Option<i64>,
    pub col: Option<i64>,
    pub source_context: Option<String>,
    pub filepath: Option<String>,
    #[serde(flatten)]
    pub additional: Additional,
}

pub type DisplayIssues = BTreeMap<&'static str, Vec<DisplayIssue>>;

impl DisplayIssue {
    fn from_issue_with_id(issue: Issue, page: &Page, id: usize) -> Self {
        let mut di = DisplayIssue {
            id: id as i64,
            col: if issue.col == 0 {
                None
            } else {
                Some(issue.col)
            },
            line: if issue.line == 0 {
                None
            } else {
                Some(issue.line)
            },
            ..Default::default()
        };
        if let (Some(_col), Some(line)) = (di.col, di.line) {
            let line = line - page.fm_offset() as i64;
            // take surrounding +- 3 lines (7 in total)
            let (skip, take) = if line < 4 {
                (0, 7 - (4 - line))
            } else {
                (line - 4, 7)
            };
            let context = page
                .content()
                .lines()
                .skip(skip as usize)
                .take(take as usize)
                .join("\n");

            di.source_context = Some(context);
        }

        di.filepath = Some(page.full_path().to_string_lossy().into_owned());

        let mut additional = HashMap::new();
        for (key, value) in issue.spans.into_iter().chain(issue.fields.into_iter()) {
            match key {
                "source" => {
                    di.name = value;
                }
                "message" => di.explanation = Some(value),
                "redirect" => di.suggestion = Some(value),

                _ => {
                    additional.insert(key, value);
                }
            }
        }
        let additional = match di.name.as_str() {
            "redirected-link" => {
                di.fixed = false;
                di.fixable = Some(true);
                Additional::BrokenLink {
                    href: additional.remove("url").unwrap_or_default(),
                }
            }
            "macro-redirected-link" => {
                di.fixed = false;
                di.fixable = Some(true);
                Additional::MacroBrokenLink {
                    href: additional.remove("url").unwrap_or_default(),
                }
            }
            _ => Additional::None,
        };
        di.additional = additional;
        di
    }
}

pub fn to_display_issues(issues: Vec<Issue>, page: &Page) -> DisplayIssues {
    let mut map = BTreeMap::new();
    for (id, issue) in issues.into_iter().enumerate() {
        let di = DisplayIssue::from_issue_with_id(issue, page, id);
        match &di.additional {
            Additional::BrokenLink { .. } => {
                let entry: &mut Vec<_> = map.entry("broken_links").or_default();
                entry.push(di);
            }
            Additional::MacroBrokenLink { .. } => {
                let entry: &mut Vec<_> = map.entry("macros").or_default();
                entry.push(di);
            }
            Additional::None => {
                let entry: &mut Vec<_> = map.entry("unknown").or_default();
                entry.push(di);
            }
        }
    }
    map
}<|MERGE_RESOLUTION|>--- conflicted
+++ resolved
@@ -3,11 +3,8 @@
 use std::sync::atomic::AtomicI64;
 use std::sync::{Arc, Mutex};
 
-<<<<<<< HEAD
 use itertools::Itertools;
-=======
 use schemars::JsonSchema;
->>>>>>> 242b078d
 use serde::Serialize;
 use tracing::field::{Field, Visit};
 use tracing::span::{Attributes, Id};
@@ -252,12 +249,8 @@
     None,
 }
 
-<<<<<<< HEAD
-#[derive(Serialize, Debug, Default, Clone)]
+#[derive(Serialize, Debug, Default, Clone, JsonSchema)]
 #[serde(rename_all = "camelCase")]
-=======
-#[derive(Serialize, Debug, Default, Clone, JsonSchema)]
->>>>>>> 242b078d
 pub struct DisplayIssue {
     pub id: i64,
     pub explanation: Option<String>,
