name: Build Content and Diff

on:
  pull_request:
    paths:
      - '**/*.rs'
      - '**/Cargo.lock'
      - '**/Cargo.toml'
      - '.github/workflows/build-content-and-diff.yml'

concurrency:
  group: ${{ github.workflow }}-${{ github.event.pull_request.number }}
  cancel-in-progress: true

permissions: {} # No GITHUB_TOKEN permissions, as we only use it to increase API limit.

env:
  BUILD_BASE: ${{ github.workspace }}/build-base
  BUILD_PR: ${{ github.workspace }}/build-pr
  CONTENT_ROOT: ${{ github.workspace }}/content/files
  DIFF: ${{ github.workspace }}/diff.html
  CARGO_TERM_COLOR: always

jobs:
  build-and-diff:
    runs-on: ubuntu-latest
    env:
      SCCACHE_GHA_ENABLED: "true"
      RUSTC_WRAPPER: "sccache"

    steps:
      - name: Checkout mdn/content
        uses: actions/checkout@1af3b93b6815bc44a9784bd300feb67ff0d1eeb3 # v6.0.0
        with:
          repository: mdn/content
          path: content
          persist-credentials: false

<<<<<<< HEAD
      - name: Determine baseline ref for comparison
        id: baseline
        env:
          HEAD_REF: ${{ github.head_ref || github.ref_name }}
          PR_BODY: ${{ github.event.pull_request.body }}
        run: |
          if [[ "$HEAD_REF" == release-please--* ]]; then
            # Extract previous version from PR body (format: compare/v0.2.1...v0.2.2)
            PREV_VERSION=$(echo "$PR_BODY" | grep -o 'compare/v[0-9]\+\.[0-9]\+\.[0-9]\+' | head -n1 | sed 's|compare/||')
            if [[ -n "$PREV_VERSION" ]]; then
              echo "ref=$PREV_VERSION" >> $GITHUB_OUTPUT
              echo "Building release-please PR against previous release: $PREV_VERSION"
            else
              echo "ref=main" >> $GITHUB_OUTPUT
              echo "Could not extract previous version, falling back to main"
            fi
          else
            echo "ref=main" >> $GITHUB_OUTPUT
            echo "Building regular PR against main branch"
          fi

      - name: Checkout mdn/rari (baseline)
        uses: actions/checkout@08c6903cd8c0fde910a37f88322edcfb5dd907a8 # v5.0.0
=======
      - name: Checkout mdn/rari (main branch)
        uses: actions/checkout@1af3b93b6815bc44a9784bd300feb67ff0d1eeb3 # v6.0.0
>>>>>>> ade33ef1
        with:
          ref: ${{ steps.baseline.outputs.ref }}
          path: rari-base
          persist-credentials: false

      - name: Checkout mdn/rari (PR)
        uses: actions/checkout@1af3b93b6815bc44a9784bd300feb67ff0d1eeb3 # v6.0.0
        with:
          path: rari-pr
          persist-credentials: false

      - name: Setup Rust
        uses: dtolnay/rust-toolchain@9a1d20035bdbcbc899baabe1e402e85bc33639bc # 1.90

      - name: Setup sccache
        uses: mozilla-actions/sccache-action@7d986dd989559c6ecdb630a3fd2557667be217ad # v0.0.9

      - name: Build with main branch
        working-directory: rari-base
        env:
          BUILD_OUT_ROOT: ${{ env.BUILD_BASE }}
          GITHUB_TOKEN: ${{ secrets.GITHUB_TOKEN }}
        run: cargo run --release build

      - name: Build with PR branch
        working-directory: rari-pr
        env:
          BUILD_OUT_ROOT: ${{ env.BUILD_PR }}
          GITHUB_TOKEN: ${{ secrets.GITHUB_TOKEN }}
        run: cargo run --release build

      - name: Generate diff report
        working-directory: rari-pr
        run: cargo run -p diff-test diff --html --value --out "$DIFF" --verbose "$BUILD_BASE" "$BUILD_PR"

      - name: Upload diff report
        uses: actions/upload-artifact@330a01c490aca151604b8cf639adc76d48f6c5d4 # v5.0.0
        with:
          name: build-diff-report
          path: ${{ env.DIFF }}
          if-no-files-found: error<|MERGE_RESOLUTION|>--- conflicted
+++ resolved
@@ -36,7 +36,6 @@
           path: content
           persist-credentials: false
 
-<<<<<<< HEAD
       - name: Determine baseline ref for comparison
         id: baseline
         env:
@@ -59,11 +58,7 @@
           fi
 
       - name: Checkout mdn/rari (baseline)
-        uses: actions/checkout@08c6903cd8c0fde910a37f88322edcfb5dd907a8 # v5.0.0
-=======
-      - name: Checkout mdn/rari (main branch)
         uses: actions/checkout@1af3b93b6815bc44a9784bd300feb67ff0d1eeb3 # v6.0.0
->>>>>>> ade33ef1
         with:
           ref: ${{ steps.baseline.outputs.ref }}
           path: rari-base
