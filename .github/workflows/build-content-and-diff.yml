name: Build Content and Diff

on:
  pull_request:
    paths:
      - '**/*.rs'
      - '**/Cargo.lock'
      - '**/Cargo.toml'
      - '.github/workflows/build-content-and-diff.yml'

concurrency:
  group: ${{ github.workflow }}-${{ github.event.pull_request.number }}
  cancel-in-progress: true

permissions: {} # No GITHUB_TOKEN permissions, as we only use it to increase API limit.

env:
  BUILD_BASE: ${{ github.workspace }}/build-base
  BUILD_PR: ${{ github.workspace }}/build-pr
  CONTENT_ROOT: ${{ github.workspace }}/content/files
  DIFF: ${{ github.workspace }}/diff.html
  CARGO_TERM_COLOR: always

jobs:
  build-and-diff:
    runs-on: ubuntu-latest
    env:
      SCCACHE_GHA_ENABLED: "true"
      RUSTC_WRAPPER: "sccache"

    steps:
      - name: Checkout (content)
        uses: actions/checkout@8e8c483db84b4bee98b60c0593521ed34d9990e8 # v6.0.1
        with:
          repository: mdn/content
          path: content
          persist-credentials: false

      - name: Setup Rust
        uses: dtolnay/rust-toolchain@9a1d20035bdbcbc899baabe1e402e85bc33639bc # 1.90

      - name: Setup sccache
        uses: mozilla-actions/sccache-action@7d986dd989559c6ecdb630a3fd2557667be217ad # v0.0.9

      - name: Checkout (rari @ base)
        uses: actions/checkout@8e8c483db84b4bee98b60c0593521ed34d9990e8 # v6.0.1
        with:
          ref: ${{ github.base_ref }}
          path: rari-base
          persist-credentials: false

      - name: Checkout previous release (release-please PR)
        if: startsWith(github.head_ref, 'release-please--')
        working-directory: rari-base
        run: |
          PREV_VERSION=$(cargo metadata --no-deps --format-version=1 | jq -r '.packages[0].version')
          if [[ -n "$PREV_VERSION" ]]; then
            echo "Building release-please PR against previous release: v$PREV_VERSION"
            git fetch origin tag "v$PREV_VERSION" --no-tags
            git checkout "v$PREV_VERSION"
          fi

      - name: Checkout (rari @ PR)
        uses: actions/checkout@8e8c483db84b4bee98b60c0593521ed34d9990e8 # v6.0.1
        with:
          path: rari-pr
          persist-credentials: false

      - name: Build with base
        working-directory: rari-base
        env:
          BUILD_OUT_ROOT: ${{ env.BUILD_BASE }}
          GITHUB_TOKEN: ${{ secrets.GITHUB_TOKEN }}
        run: cargo run --release build

      - name: Build with PR
        working-directory: rari-pr
        env:
          BUILD_OUT_ROOT: ${{ env.BUILD_PR }}
          GITHUB_TOKEN: ${{ secrets.GITHUB_TOKEN }}
        run: cargo run --release build

      - name: Generate diff
        working-directory: rari-pr
<<<<<<< HEAD
        run: cargo run -p diff-test diff --fast --html --value --out "$DIFF" --verbose "$BUILD_MAIN" "$BUILD_PR"
=======
        run: cargo run -p diff-test diff --fast --html --value --out "$DIFF" --verbose "$BUILD_BASE" "$BUILD_PR"
>>>>>>> 41eb00e8

      - name: Upload diff
        uses: actions/upload-artifact@330a01c490aca151604b8cf639adc76d48f6c5d4 # v5.0.0
        with:
          name: build-diff-report
          path: ${{ env.DIFF }}
          if-no-files-found: error<|MERGE_RESOLUTION|>--- conflicted
+++ resolved
@@ -82,11 +82,7 @@
 
       - name: Generate diff
         working-directory: rari-pr
-<<<<<<< HEAD
-        run: cargo run -p diff-test diff --fast --html --value --out "$DIFF" --verbose "$BUILD_MAIN" "$BUILD_PR"
-=======
         run: cargo run -p diff-test diff --fast --html --value --out "$DIFF" --verbose "$BUILD_BASE" "$BUILD_PR"
->>>>>>> 41eb00e8
 
       - name: Upload diff
         uses: actions/upload-artifact@330a01c490aca151604b8cf639adc76d48f6c5d4 # v5.0.0
