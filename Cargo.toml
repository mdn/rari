[package]
name = "rari"
version = "0.1.48"
edition = "2021"
license = "MPL-2.0"
<<<<<<< HEAD
authors = ["MDN Devs <mdn-dev@mozilla.com>"]
=======
authors = [
  "Florian Dieminger <me@fiji-flo.de>",
  "The MDN Engineering Team <mdn-dev@mozilla.com>",
]
>>>>>>> 264c6701
homepage = "https://github.com/mdn/rari"
repository = "https://github.com/mdn/rari"
rust-version = "1.86"

[[bin]]
path = "crates/rari-cli/main.rs"
name = "rari"

[profile.release-lto]
inherits = "release"
opt-level = 3
debug = "none"
strip = "symbols"
debug-assertions = false
overflow-checks = false
lto = "fat"
panic = "abort"
incremental = false
codegen-units = 1

[workspace]
resolver = "2"
members = [
  "crates/rari-data",
  "crates/rari-utils",
  "crates/rari-deps",
  "crates/rari-types",
  "crates/rari-templ-func",
  "crates/rari-md",
  "crates/rari-doc",
  "crates/rari-linter",
  "crates/rari-lsp",
  "crates/rari-sitemap",
  "crates/rari-tools",
  "crates/css-syntax",
  "crates/css-syntax-types",
  "crates/css-definition-syntax",
  "crates/diff-test",
]

[workspace.package]
edition = "2021"
license = "MPL-2.0"
<<<<<<< HEAD
authors = ["MDN Devs <mdn-dev@mozilla.com>"]
rust-version = "1.80"
=======
authors = [
  "Florian Dieminger <me@fiji-flo.de>",
  "The MDN Engineering Team <mdn-dev@mozilla.com>",
]
rust-version = "1.86"
>>>>>>> 264c6701

[workspace.dependencies]
rari-doc = { path = "crates/rari-doc" }
rari-tools = { path = "crates/rari-tools" }
rari-deps = { path = "crates/rari-deps" }
rari-types = { path = "crates/rari-types" }
rari-utils = { path = "crates/rari-utils" }
rari-md = { path = "crates/rari-md" }
rari-data = { path = "crates/rari-data" }
rari-templ-func = { path = "crates/rari-templ-func" }
rari-sitemap = { path = "crates/rari-sitemap" }
rari-lsp = { path = "crates/rari-lsp" }

tracing = "0.1"
tracing-subscriber = "0.3"
thiserror = "2"
serde = { version = "1", features = ["derive"] }
serde_json = { version = "1", features = ["preserve_order"] }
chrono = { version = "0.4", features = ["serde"] }
regex = "1"
url = { version = "2", features = ["serde"] }
itertools = "0.14"
constcat = "0.6"
anyhow = "1"
indexmap = { version = "2", features = ["serde"] }
regress = "0.10"
html-escape = "0.2"
ignore = "0.4"
rayon = "1"
reqwest = { version = "0.12", default-features = false, features = [
  "blocking",
  "json",
  "rustls-tls",
  "gzip",
] }
indoc = "2"
base64 = "0.22"
console = "0.15"
sha2 = "0.10"
dashmap = { version = "6", features = ["serde"] }
serde_yaml_ng = "0.10"
schemars = { version = "0.9", features = ["chrono04", "url2"] }
pretty_yaml = "0.5"
yaml_parser = "0.2"
const_format = "0.2"
dialoguer = "0.11"
semver = { version = "1", features = ["serde"] }
strum = { version = "0.27", features = ["derive"] }
tokio = "1"
inventory = "0.3"
tree-sitter-mdn = "0.1"
tree-sitter = "0.23"
darling = "0.20"
quote = "1"

[features]
default = []

[dependencies]
rari-doc.workspace = true
rari-tools.workspace = true
rari-deps.workspace = true
rari-types.workspace = true
rari-utils.workspace = true
rari-sitemap.workspace = true
rari-lsp.workspace = true


serde.workspace = true
serde_json.workspace = true
tracing.workspace = true
tracing-subscriber.workspace = true
anyhow.workspace = true
dashmap.workspace = true
schemars.workspace = true
dialoguer.workspace = true
tokio.workspace = true

self_update = { version = "0.42", default-features = false, features = [
  "rustls",
  "compression-flate2",
  "compression-zip-deflate",
] }
clap = { version = "4.5.1", features = ["derive", "env"] }
clap-verbosity-flag = { version = "3", features = ["tracing"] }
tabwriter = "1"
axum = "0.8"
tower-http = { version = "0.6", features = ["fs"] }
tower = "0.5"
dotenvy = "0.15"

[lints.clippy]
print_stdout = "deny"<|MERGE_RESOLUTION|>--- conflicted
+++ resolved
@@ -3,14 +3,7 @@
 version = "0.1.48"
 edition = "2021"
 license = "MPL-2.0"
-<<<<<<< HEAD
-authors = ["MDN Devs <mdn-dev@mozilla.com>"]
-=======
-authors = [
-  "Florian Dieminger <me@fiji-flo.de>",
-  "The MDN Engineering Team <mdn-dev@mozilla.com>",
-]
->>>>>>> 264c6701
+authors = ["MDN Engineering Team <mdn-dev@mozilla.com>"]
 homepage = "https://github.com/mdn/rari"
 repository = "https://github.com/mdn/rari"
 rust-version = "1.86"
@@ -54,16 +47,8 @@
 [workspace.package]
 edition = "2021"
 license = "MPL-2.0"
-<<<<<<< HEAD
-authors = ["MDN Devs <mdn-dev@mozilla.com>"]
-rust-version = "1.80"
-=======
-authors = [
-  "Florian Dieminger <me@fiji-flo.de>",
-  "The MDN Engineering Team <mdn-dev@mozilla.com>",
-]
+authors = ["MDN Engineering Team <mdn-dev@mozilla.com>"]
 rust-version = "1.86"
->>>>>>> 264c6701
 
 [workspace.dependencies]
 rari-doc = { path = "crates/rari-doc" }
