[package]
name = "rari"
version = "0.1.20"
edition = "2021"
license = "MPL-2.0"
authors = [
  "Florian Dieminger <me@fiji-flo.de>",
  "The MDN Engineering Team <mdn-dev@mozilla.com>",
]
homepage = "https://github.com/mdn/rari"
repository = "https://github.com/mdn/rari"
rust-version = "1.81"

[[bin]]
path = "crates/rari-cli/main.rs"
name = "rari"

[profile.release-lto]
inherits = "release"
opt-level = 3
debug = "none"
strip = "symbols"
debug-assertions = false
overflow-checks = false
lto = "fat"
panic = "abort"
incremental = false
codegen-units = 1

[workspace]
resolver = "2"
members = [
  "crates/rari-data",
  "crates/rari-utils",
  "crates/rari-deps",
  "crates/rari-types",
  "crates/rari-templ-func",
  "crates/rari-md",
  "crates/rari-doc",
  "crates/rari-linter",
  "crates/rari-sitemap",
  "crates/rari-tools",
  "crates/css-syntax",
  "crates/css-syntax-types",
  "crates/css-definition-syntax",
  "crates/diff-test",
]

[workspace.package]
edition = "2021"
license = "MPL-2.0"
authors = [
  "Florian Dieminger <me@fiji-flo.de>",
  "The MDN Engineering Team <mdn-dev@mozilla.com>",
]
rust-version = "1.81"

[workspace.dependencies]
rari-doc = { path = "crates/rari-doc" }
rari-tools = { path = "crates/rari-tools" }
rari-deps = { path = "crates/rari-deps" }
rari-types = { path = "crates/rari-types" }
rari-utils = { path = "crates/rari-utils" }
rari-md = { path = "crates/rari-md" }
rari-data = { path = "crates/rari-data" }
rari-templ-func = { path = "crates/rari-templ-func" }
rari-sitemap = { path = "crates/rari-sitemap" }

tracing = "0.1"
tracing-subscriber = "0.3"
thiserror = "1"
serde = { version = "1", features = ["derive"] }
serde_json = { version = "1", features = ["preserve_order"] }
chrono = { version = "0.4", features = ["serde"] }
regex = "1"
url = { version = "2", features = ["serde"] }
itertools = "0.14"
constcat = "0.5"
anyhow = "1"
indexmap = { version = "2", features = ["serde"] }
regress = "0.10"
html-escape = "0.2"
ignore = "0.4"
rayon = "1"
reqwest = { version = "0.12", default-features = false, features = [
  "blocking",
  "json",
  "rustls-tls",
  "gzip",
] }
indoc = "2"
base64 = "0.22"
console = "0.15"
sha2 = "0.10"
dashmap = { version = "6", features = ["serde"] }
serde_yaml_ng = "0.10"
schemars = { version = "0.8", features = ["chrono"] }
pretty_yaml = "0.5"
yaml_parser = "0.2"
const_format = "0.2"
<<<<<<< HEAD
crossbeam-channel = "0.5"
pagefind = { path = "../pagefind/pagefind", version = "0", features = [
  "extended",
] }
tokio = "1"
=======
dialoguer = "0.11"
>>>>>>> 508b26f8

[dependencies]
rari-doc.workspace = true
rari-tools.workspace = true
rari-deps.workspace = true
rari-types.workspace = true
rari-utils.workspace = true
rari-sitemap.workspace = true

serde.workspace = true
serde_json.workspace = true
tracing.workspace = true
tracing-subscriber.workspace = true
anyhow.workspace = true
dashmap.workspace = true
schemars.workspace = true
<<<<<<< HEAD
crossbeam-channel.workspace = true
pagefind.workspace = true
tokio.workspace = true
=======
dialoguer.workspace = true
>>>>>>> 508b26f8

self_update = { version = "0.42", default-features = false, features = [
  "rustls",
  "compression-flate2",
  "compression-zip-deflate",
] }
clap = { version = "4.5.1", features = ["derive"] }
clap-verbosity-flag = { version = "3", features = ["tracing"] }
tabwriter = "1"
axum = "0.8"
<<<<<<< HEAD
dotenvy = "0.15"
=======
tokio = "1"
dotenvy = "0.15"

[lints.clippy]
print_stdout = "deny"
>>>>>>> 508b26f8
<|MERGE_RESOLUTION|>--- conflicted
+++ resolved
@@ -98,15 +98,12 @@
 pretty_yaml = "0.5"
 yaml_parser = "0.2"
 const_format = "0.2"
-<<<<<<< HEAD
+dialoguer = "0.11"
 crossbeam-channel = "0.5"
 pagefind = { path = "../pagefind/pagefind", version = "0", features = [
   "extended",
 ] }
 tokio = "1"
-=======
-dialoguer = "0.11"
->>>>>>> 508b26f8
 
 [dependencies]
 rari-doc.workspace = true
@@ -123,13 +120,7 @@
 anyhow.workspace = true
 dashmap.workspace = true
 schemars.workspace = true
-<<<<<<< HEAD
-crossbeam-channel.workspace = true
-pagefind.workspace = true
-tokio.workspace = true
-=======
 dialoguer.workspace = true
->>>>>>> 508b26f8
 
 self_update = { version = "0.42", default-features = false, features = [
   "rustls",
@@ -140,12 +131,7 @@
 clap-verbosity-flag = { version = "3", features = ["tracing"] }
 tabwriter = "1"
 axum = "0.8"
-<<<<<<< HEAD
-dotenvy = "0.15"
-=======
-tokio = "1"
 dotenvy = "0.15"
 
 [lints.clippy]
-print_stdout = "deny"
->>>>>>> 508b26f8
+print_stdout = "deny"