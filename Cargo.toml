--- conflicted
+++ resolved
@@ -137,12 +137,8 @@
 clap-verbosity-flag = { version = "3", features = ["tracing"] }
 tabwriter = "1"
 axum = "0.8"
-<<<<<<< HEAD
-=======
 tower-http = { version = "0.6", features = ["fs"] }
 tower = "0.5"
-tokio = "1"
->>>>>>> c714f43a
 dotenvy = "0.15"
 
 [lints.clippy]
