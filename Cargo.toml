[package]
name = "rari"
<<<<<<< HEAD
version = "0.1.54"
edition = "2024"
=======
version = "0.2.0"
edition = "2021"
>>>>>>> 29efb996
license = "MPL-2.0"
authors = ["MDN Engineering Team <mdn-dev@mozilla.com>"]
homepage = "https://github.com/mdn/rari"
repository = "https://github.com/mdn/rari"
rust-version = "1.90"

[[bin]]
path = "crates/rari-cli/main.rs"
name = "rari"

[profile.release-lto]
inherits = "release"
opt-level = 3
debug = "none"
strip = "symbols"
debug-assertions = false
overflow-checks = false
lto = "fat"
panic = "abort"
incremental = false
codegen-units = 1

[workspace]
resolver = "2"
members = [
  "crates/rari-data",
  "crates/rari-utils",
  "crates/rari-deps",
  "crates/rari-types",
  "crates/rari-templ-func",
  "crates/rari-md",
  "crates/rari-doc",
  "crates/rari-linter",
  "crates/rari-lsp",
  "crates/rari-sitemap",
  "crates/rari-tools",
  "crates/css-syntax",
  "crates/css-syntax-types",
  "crates/css-definition-syntax",
  "crates/diff-test",
]

[workspace.package]
edition = "2024"
license = "MPL-2.0"
authors = ["MDN Engineering Team <mdn-dev@mozilla.com>"]
rust-version = "1.86"

[workspace.dependencies]
rari-doc = { path = "crates/rari-doc" }
rari-tools = { path = "crates/rari-tools" }
rari-deps = { path = "crates/rari-deps" }
rari-types = { path = "crates/rari-types" }
rari-utils = { path = "crates/rari-utils" }
rari-md = { path = "crates/rari-md" }
rari-data = { path = "crates/rari-data" }
rari-templ-func = { path = "crates/rari-templ-func" }
rari-sitemap = { path = "crates/rari-sitemap" }
rari-lsp = { path = "crates/rari-lsp" }

tracing = "0.1"
tracing-subscriber = "0.3"
thiserror = "2"
serde = { version = "1", features = ["derive"] }
serde_json = { version = "1", features = ["preserve_order"] }
chrono = { version = "0.4", features = ["serde"] }
regex = "1"
url = { version = "2", features = ["serde"] }
itertools = "0.14"
constcat = "0.6"
anyhow = "1"
indexmap = { version = "2", features = ["serde"] }
regress = "0.10"
html-escape = "0.2"
ignore = "0.4"
rayon = "1"
reqwest = { version = "0.12", default-features = false, features = [
  "blocking",
  "json",
  "rustls-tls",
  "gzip",
] }
indoc = "2"
base64 = "0.22"
sha2 = "0.10"
dashmap = { version = "6", features = ["serde"] }
serde_yaml_ng = "0.10"
schemars = { version = "1", features = ["chrono04", "url2"] }
pretty_yaml = "0.5"
yaml_parser = "0.2"
const_format = "0.2"
dialoguer = "0.11"
semver = { version = "1", features = ["serde"] }
strum = { version = "0.27", features = ["derive"] }
tokio = "1"
inventory = "0.3"
tree-sitter-mdn = "0.1"
tree-sitter = "0.23"
darling = "0.20"
quote = "1"

[features]
default = []

[dependencies]
rari-doc.workspace = true
rari-tools.workspace = true
rari-deps.workspace = true
rari-types.workspace = true
rari-utils.workspace = true
rari-sitemap.workspace = true
rari-lsp.workspace = true


serde.workspace = true
serde_json.workspace = true
tracing.workspace = true
tracing-subscriber.workspace = true
anyhow.workspace = true
dashmap.workspace = true
schemars.workspace = true
dialoguer.workspace = true
tokio.workspace = true

self_update = { version = "0.42", default-features = false, features = [
  "rustls",
  "compression-flate2",
  "compression-zip-deflate",
] }
clap = { version = "4.5.1", features = ["derive", "env"] }
clap-verbosity-flag = { version = "3", features = ["tracing"] }
tabwriter = "1"
axum = "0.8"
tower-http = { version = "0.6", features = ["fs"] }
tower = "0.5"
dotenvy = "0.15"

[lints.clippy]
print_stdout = "deny"<|MERGE_RESOLUTION|>--- conflicted
+++ resolved
@@ -1,12 +1,7 @@
 [package]
 name = "rari"
-<<<<<<< HEAD
-version = "0.1.54"
+version = "0.2.0"
 edition = "2024"
-=======
-version = "0.2.0"
-edition = "2021"
->>>>>>> 29efb996
 license = "MPL-2.0"
 authors = ["MDN Engineering Team <mdn-dev@mozilla.com>"]
 homepage = "https://github.com/mdn/rari"
